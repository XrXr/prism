--- conflicted
+++ resolved
@@ -12,13 +12,9 @@
 
 /build/
 /lib/yarp/yarp.*
-<<<<<<< HEAD
-test.rb
-=======
 /lib/yarp.bundle
 /lib/yarp.so
 /test.rb
->>>>>>> 52085fdd
 *.dSYM
 /*.iml
 *~
