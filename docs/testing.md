# Testing

This document explains how to test YARP, both locally, and against existing test suites.

## Test suite

`rake test` will run all of the files in the `test/` directory. This can be conceived of as two parts: individual test files, and parser regression tests.

### Test files

These test specific YARP implementation details, like comments, errors, and regular expressions. There are corresponding files for each thing being tested (like `test/errors_test.rb`).

### Regression tests

Regression tests ensure that parsed output is equivalent to previous parsed output. There are many categorized examples of valid syntax within the `test/fixtures/` directory. When the test suite runs, it will parse all of this syntax, and compare it against corresponding files in the `test/snapshots/` directory. For example, `test/fixtures/strings.rb` has a corresponding `test/snapshots/strings.rb`.

If the parsed files do not match, it will raise an error. If there is not a corresponding file in the `test/snapshots/` directory, one will be created so that it exists for the next test run.


### Testing against open source repos

[TODO when improved `rake lex` merges]

## Local testing

As you are working, you will likely want to test your code locally. `test.rb` is ignored by git, so it can be used for local testing. There are also two executables which may help you:

1. **bin/lex** takes a filepath and compares YARP's lexed output to Ripper's lexed output. It prints any lexed output that doesn't match. It does some minor transformations to the lexed output in order to compare them, like split YARP's heredoc tokens to mirror Ripper's.

```
$ bin/lex test.rb
```

<<<<<<< HEAD
If you would like to see the full lexed comparison, and not only the output that doesn't match, you can run with `VERBOSE=1`:

```
$ VERBOSE=1 bin/lex test.rb
=======
`bin/lex` can also be used with `-e` and then source code, like this:

```
$ bin/lex -e "1 + 2"
>>>>>>> 64efe88d
```

2. **bin/parse** takes a filepath and outputs YARP's parsed node structure generated from reading the file.

```
$ bin/parse test.rb
```

`bin/parse` can also be used with `-e` and then source code, like this:

```
$ bin/parse -e "1 + 2"
```<|MERGE_RESOLUTION|>--- conflicted
+++ resolved
@@ -31,17 +31,16 @@
 $ bin/lex test.rb
 ```
 
-<<<<<<< HEAD
 If you would like to see the full lexed comparison, and not only the output that doesn't match, you can run with `VERBOSE=1`:
 
 ```
 $ VERBOSE=1 bin/lex test.rb
-=======
+```
+
 `bin/lex` can also be used with `-e` and then source code, like this:
 
 ```
 $ bin/lex -e "1 + 2"
->>>>>>> 64efe88d
 ```
 
 2. **bin/parse** takes a filepath and outputs YARP's parsed node structure generated from reading the file.
