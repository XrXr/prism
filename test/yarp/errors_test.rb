# frozen_string_literal: true

require_relative "test_helper"

module YARP
  class ErrorsTest < TestCase
    include DSL

    def test_constant_path_with_invalid_token_after
      assert_error_messages "A::$b", [
        "Expected a constant after the `::` operator",
        "Expected a newline or semicolon after the statement"
      ]
    end

    def test_module_name_recoverable
      expected = ModuleNode(
        [],
        Location(),
        ConstantReadNode(:Parent),
        StatementsNode(
          [ModuleNode([], Location(), MissingNode(), nil, Location(), :"")]
        ),
        Location(),
        :Parent
      )

      assert_errors expected, "module Parent module end", [
        ["Expected a constant name after `module`", 20..20]
      ]
    end

    def test_for_loops_index_missing
      expected = ForNode(
        MissingNode(),
        expression("1..10"),
        StatementsNode([expression("i")]),
        Location(),
        Location(),
        nil,
        Location()
      )

      assert_errors expected, "for in 1..10\ni\nend", [
        ["Expected an index after `for`", 0..3]
      ]
    end

    def test_for_loops_only_end
      expected = ForNode(
        MissingNode(),
        MissingNode(),
        nil,
        Location(),
        Location(),
        nil,
        Location()
      )

      assert_errors expected, "for end", [
        ["Expected an index after `for`", 0..3],
        ["Expected an `in` after the index in a `for` statement", 3..3],
        ["Expected a collection after the `in` in a `for` statement", 3..3]
      ]
    end

    def test_pre_execution_missing_brace
      expected = PreExecutionNode(
        StatementsNode([expression("1")]),
        Location(),
        Location(),
        Location()
      )

      assert_errors expected, "BEGIN 1 }", [
        ["Expected a `{` after `BEGIN`", 5..5]
      ]
    end

    def test_pre_execution_context
      expected = PreExecutionNode(
        StatementsNode([
          CallNode(
            expression("1"),
            nil,
            Location(),
            nil,
            ArgumentsNode([MissingNode()]),
            nil,
            nil,
            0,
            "+"
          )
        ]),
        Location(),
        Location(),
        Location()
      )

      assert_errors expected, "BEGIN { 1 + }", [
        ["Expected an expression after the operator", 11..11]
      ]
    end

    def test_unterminated_embdoc
      assert_errors expression("1"), "1\n=begin\n", [
        ["Could not find a terminator for the embedded document", 2..9]
      ]
    end

    def test_unterminated_i_list
      assert_errors expression("%i["), "%i[", [
        ["Expected a closing delimiter for the `%i` list", 3..3]
      ]
    end

    def test_unterminated_w_list
      assert_errors expression("%w["), "%w[", [
        ["Expected a closing delimiter for the `%w` list", 3..3]
      ]
    end

    def test_unterminated_W_list
      assert_errors expression("%W["), "%W[", [
        ["Expected a closing delimiter for the `%W` list", 3..3]
      ]
    end

    def test_unterminated_regular_expression
      assert_errors expression("/hello"), "/hello", [
        ["Expected a closing delimiter for the regular expression", 1..1]
      ]
    end

    def test_unterminated_regular_expression_with_heredoc
      source = "<<-END + /b\nEND\n"

      assert_errors expression(source), source, [
        ["Expected a closing delimiter for the regular expression", 10..10]
      ]
    end

    def test_unterminated_xstring
      assert_errors expression("`hello"), "`hello", [
        ["Expected a closing delimiter for the `%x` or backtick string", 1..1]
      ]
    end

    def test_unterminated_string
      assert_errors expression('"hello'), '"hello', [
        ["Expected a closing delimiter for the interpolated string", 1..1]
      ]
    end

    def test_incomplete_instance_var_string
      assert_errors expression('%@#@@#'), '%@#@@#', [
        ["Incomplete instance variable", 4..5],
        ["Expected a newline or semicolon after the statement", 4..4]
      ]
    end

    def test_unterminated_s_symbol
      assert_errors expression("%s[abc"), "%s[abc", [
        ["Expected a closing delimiter for the dynamic symbol", 3..3]
      ]
    end

    def test_unterminated_parenthesized_expression
      assert_errors expression('(1 + 2'), '(1 + 2', [
        ["Expected a newline or semicolon after the statement", 6..6],
        ["Cannot parse the expression", 6..6],
        ["Expected a matching `)`", 6..6]
      ]
    end

    def test_missing_terminator_in_parentheses
      assert_error_messages "(0 0)", [
        "Expected a newline or semicolon after the statement"
      ]
    end

    def test_unterminated_argument_expression
      assert_errors expression('a %'), 'a %', [
        ["Invalid `%` token", 2..3],
        ["Expected an expression after the operator", 3..3],
      ]
    end

    def test_unterminated_interpolated_symbol
      assert_error_messages ":\"#", [
        "Expected a closing delimiter for the interpolated symbol"
      ]
    end

    def test_cr_without_lf_in_percent_expression
      assert_errors expression("%\r"), "%\r", [
        ["Invalid `%` token", 0..2],
      ]
    end

    def test_1_2_3
      assert_errors expression("(1, 2, 3)"), "(1, 2, 3)", [
        ["Expected a newline or semicolon after the statement", 2..2],
        ["Cannot parse the expression", 2..2],
        ["Expected a matching `)`", 2..2],
        ["Expected a newline or semicolon after the statement", 2..2],
        ["Cannot parse the expression", 2..2],
        ["Expected a newline or semicolon after the statement", 5..5],
        ["Cannot parse the expression", 5..5],
        ["Expected a newline or semicolon after the statement", 8..8],
        ["Cannot parse the expression", 8..8]
      ]
    end

    def test_return_1_2_3
      assert_error_messages "return(1, 2, 3)", [
        "Expected a newline or semicolon after the statement",
        "Cannot parse the expression",
        "Expected a matching `)`",
        "Expected a newline or semicolon after the statement",
        "Cannot parse the expression"
      ]
    end

    def test_return_1
      assert_errors expression("return 1,;"), "return 1,;", [
        ["Expected an argument", 9..9]
      ]
    end

    def test_next_1_2_3
      assert_errors expression("next(1, 2, 3)"), "next(1, 2, 3)", [
        ["Expected a newline or semicolon after the statement", 6..6],
        ["Cannot parse the expression", 6..6],
        ["Expected a matching `)`", 6..6],
        ["Expected a newline or semicolon after the statement", 12..12],
        ["Cannot parse the expression", 12..12]
      ]
    end

    def test_next_1
      assert_errors expression("next 1,;"), "next 1,;", [
        ["Expected an argument", 7..7]
      ]
    end

    def test_break_1_2_3
      assert_errors expression("break(1, 2, 3)"), "break(1, 2, 3)", [
        ["Expected a newline or semicolon after the statement", 7..7],
        ["Cannot parse the expression", 7..7],
        ["Expected a matching `)`", 7..7],
        ["Expected a newline or semicolon after the statement", 13..13],
        ["Cannot parse the expression", 13..13]
      ]
    end

    def test_break_1
      assert_errors expression("break 1,;"), "break 1,;", [
        ["Expected an argument", 8..8]
      ]
    end

    def test_argument_forwarding_when_parent_is_not_forwarding
      assert_errors expression('def a(x, y, z); b(...); end'), 'def a(x, y, z); b(...); end', [
        ["Unexpected `...` when the parent method is not forwarding", 18..21]
      ]
    end

    def test_argument_forwarding_only_effects_its_own_internals
      assert_errors expression('def a(...); b(...); end; def c(x, y, z); b(...); end'),
        'def a(...); b(...); end; def c(x, y, z); b(...); end', [
          ["Unexpected `...` when the parent method is not forwarding", 43..46]
        ]
    end

    def test_top_level_constant_with_downcased_identifier
      assert_error_messages "::foo", [
        "Expected a constant after the `::` operator",
        "Expected a newline or semicolon after the statement"
      ]
    end

    def test_top_level_constant_starting_with_downcased_identifier
      assert_error_messages "::foo::A", [
        "Expected a constant after the `::` operator",
        "Expected a newline or semicolon after the statement"
      ]
    end

    def test_aliasing_global_variable_with_non_global_variable
      assert_errors expression("alias $a b"), "alias $a b", [
        ["Invalid argument being passed to `alias`; expected a bare word, symbol, constant, or global variable", 9..10]
      ]
    end

    def test_aliasing_non_global_variable_with_global_variable
      assert_errors expression("alias a $b"), "alias a $b", [
        ["Invalid argument being passed to `alias`; expected a bare word, symbol, constant, or global variable", 8..10]
      ]
    end

    def test_aliasing_global_variable_with_global_number_variable
      assert_errors expression("alias $a $1"), "alias $a $1", [
        ["Invalid argument being passed to `alias`; expected a bare word, symbol, constant, or global variable", 9..11]
      ]
    end

    def test_def_with_expression_receiver_and_no_identifier
      assert_errors expression("def (a); end"), "def (a); end", [
        ["Expected a `.` or `::` after the receiver in a method definition", 7..7],
        ["Expected a method name", 7..7]
      ]
    end

    def test_def_with_multiple_statements_receiver
      assert_errors expression("def (\na\nb\n).c; end"), "def (\na\nb\n).c; end", [
        ["Expected a matching `)`", 7..7],
        ["Expected a `.` or `::` after the receiver in a method definition", 7..7],
        ["Expected a method name", 7..7],
        ["Cannot parse the expression", 10..10],
        ["Cannot parse the expression", 11..11]
      ]
    end

    def test_def_with_empty_expression_receiver
      assert_errors expression("def ().a; end"), "def ().a; end", [
        ["Expected a receiver for the method definition", 5..5]
      ]
    end

    def test_block_beginning_with_brace_and_ending_with_end
      assert_error_messages "x.each { x end", [
        "Expected a newline or semicolon after the statement",
        "Cannot parse the expression",
        "Cannot parse the expression",
        "Expected a block beginning with `{` to end with `}`"
      ]
    end

    def test_double_splat_followed_by_splat_argument
      expected = CallNode(
        nil,
        nil,
        Location(),
        Location(),
        ArgumentsNode([
          KeywordHashNode([AssocSplatNode(expression("kwargs"), Location())]),
          SplatNode(Location(), expression("args"))
        ]),
        Location(),
        nil,
        0,
        "a"
      )

      assert_errors expected, "a(**kwargs, *args)", [
        ["Unexpected `*` splat argument after a `**` keyword splat argument", 12..17]
      ]
    end

    def test_arguments_after_block
      expected = CallNode(
        nil,
        nil,
        Location(),
        Location(),
        ArgumentsNode([expression("foo")]),
        Location(),
        BlockArgumentNode(expression("block"), Location()),
        0,
        "a"
      )

      assert_errors expected, "a(&block, foo)", [
        ["Unexpected argument after a block argument", 10..13]
      ]
    end

    def test_arguments_binding_power_for_and
      assert_error_messages "foo(*bar and baz)", [
        "Expected a `)` to close the arguments",
        "Expected a newline or semicolon after the statement",
        "Cannot parse the expression"
      ]
    end

    def test_splat_argument_after_keyword_argument
      expected = CallNode(
        nil,
        nil,
        Location(),
        Location(),
        ArgumentsNode([
          KeywordHashNode(
            [AssocNode(
              SymbolNode(nil, Location(), Location(), "foo"),
              expression("bar"),
              nil
            )]
          ),
          SplatNode(Location(), expression("args"))
        ]),
        Location(),
        nil,
        0,
        "a"
      )

      assert_errors expected, "a(foo: bar, *args)", [
        ["Unexpected `*` splat argument after a `**` keyword splat argument", 12..17]
      ]
    end

    def test_module_definition_in_method_body
      expected = DefNode(
        :foo,
        Location(),
        nil,
        nil,
        StatementsNode([ModuleNode([], Location(), ConstantReadNode(:A), nil, Location(), :A)]),
        [],
        Location(),
        nil,
        nil,
        nil,
        nil,
        Location()
      )

      assert_errors expected, "def foo;module A;end;end", [
        ["Unexpected module definition in a method body", 8..14]
      ]
    end

    def test_module_definition_in_method_body_within_block
      expected = DefNode(
        :foo,
        Location(),
        nil,
        nil,
        StatementsNode(
          [CallNode(
            nil,
            nil,
            Location(),
            nil,
            nil,
            nil,
            BlockNode(
              [],
              nil,
              StatementsNode([ModuleNode([], Location(), ConstantReadNode(:Foo), nil, Location(), :Foo)]),
              Location(),
              Location()
            ),
            0,
            "bar"
          )]
        ),
        [],
        Location(),
        nil,
        nil,
        nil,
        nil,
        Location()
      )

      assert_errors expected, <<~RUBY, [["Unexpected module definition in a method body", 21..27]]
        def foo
          bar do
            module Foo;end
          end
        end
      RUBY
    end

    def test_class_definition_in_method_body
      expected = DefNode(
        :foo,
        Location(),
        nil,
        nil,
        StatementsNode(
          [ClassNode(
            [],
            Location(),
            ConstantReadNode(:A),
            nil,
            nil,
            nil,
            Location(),
            :A
          )]
        ),
        [],
        Location(),
        nil,
        nil,
        nil,
        nil,
        Location()
      )

      assert_errors expected, "def foo;class A;end;end", [
        ["Unexpected class definition in a method body", 8..13]
      ]
    end

    def test_bad_arguments
      expected = DefNode(
        :foo,
        Location(),
        nil,
        ParametersNode([
          RequiredParameterNode(:A),
          RequiredParameterNode(:@a),
          RequiredParameterNode(:$A),
          RequiredParameterNode(:@@a),
        ], [], nil, [], [], nil, nil),
        nil,
        [:A, :@a, :$A, :@@a],
        Location(),
        nil,
        Location(),
        Location(),
        nil,
        Location()
      )

      assert_errors expected, "def foo(A, @a, $A, @@a);end", [
        ["Invalid formal argument; formal argument cannot be a constant", 8..9],
        ["Invalid formal argument; formal argument cannot be an instance variable", 11..13],
        ["Invalid formal argument; formal argument cannot be a global variable", 15..17],
        ["Invalid formal argument; formal argument cannot be a class variable", 19..22],
      ]
    end

    def test_cannot_assign_to_a_reserved_numbered_parameter
      expected = BeginNode(
        Location(),
        StatementsNode([
          LocalVariableWriteNode(:_1, 0, Location(), SymbolNode(Location(), Location(), nil, "a"), Location()),
          LocalVariableWriteNode(:_2, 0, Location(), SymbolNode(Location(), Location(), nil, "a"), Location()),
          LocalVariableWriteNode(:_3, 0, Location(), SymbolNode(Location(), Location(), nil, "a"), Location()),
          LocalVariableWriteNode(:_4, 0, Location(), SymbolNode(Location(), Location(), nil, "a"), Location()),
          LocalVariableWriteNode(:_5, 0, Location(), SymbolNode(Location(), Location(), nil, "a"), Location()),
          LocalVariableWriteNode(:_6, 0, Location(), SymbolNode(Location(), Location(), nil, "a"), Location()),
          LocalVariableWriteNode(:_7, 0, Location(), SymbolNode(Location(), Location(), nil, "a"), Location()),
          LocalVariableWriteNode(:_8, 0, Location(), SymbolNode(Location(), Location(), nil, "a"), Location()),
          LocalVariableWriteNode(:_9, 0, Location(), SymbolNode(Location(), Location(), nil, "a"), Location()),
          LocalVariableWriteNode(:_10, 0, Location(), SymbolNode(Location(), Location(), nil, "a"), Location())
        ]),
        nil,
        nil,
        nil,
        Location()
      )
      source = <<~RUBY
      begin
        _1=:a;_2=:a;_3=:a;_4=:a;_5=:a
        _6=:a;_7=:a;_8=:a;_9=:a;_10=:a
      end
      RUBY
      assert_errors expected, source, [
        ["Token reserved for a numbered parameter", 8..10],
        ["Token reserved for a numbered parameter", 14..16],
        ["Token reserved for a numbered parameter", 20..22],
        ["Token reserved for a numbered parameter", 26..28],
        ["Token reserved for a numbered parameter", 32..34],
        ["Token reserved for a numbered parameter", 40..42],
        ["Token reserved for a numbered parameter", 46..48],
        ["Token reserved for a numbered parameter", 52..54],
        ["Token reserved for a numbered parameter", 58..60],
      ]
    end

    def test_do_not_allow_trailing_commas_in_method_parameters
      expected = DefNode(
        :foo,
        Location(),
        nil,
        ParametersNode(
          [RequiredParameterNode(:a), RequiredParameterNode(:b), RequiredParameterNode(:c)],
          [],
          nil,
          [],
          [],
          nil,
          nil
        ),
        nil,
        [:a, :b, :c],
        Location(),
        nil,
        Location(),
        Location(),
        nil,
        Location()
      )

      assert_errors expected, "def foo(a,b,c,);end", [
        ["Unexpected `,` in parameters", 13..14]
      ]
    end

    def test_do_not_allow_trailing_commas_in_lambda_parameters
      expected = LambdaNode(
        [:a, :b],
        Location(),
        Location(),
        Location(),
        BlockParametersNode(
          ParametersNode([RequiredParameterNode(:a), RequiredParameterNode(:b)], [], nil, [], [], nil, nil),
          [],
          Location(),
          Location()
        ),
        nil
      )
      assert_errors expected, "-> (a, b, ) {}", [
        ["Unexpected `,` in parameters", 8..9]
      ]
    end

    def test_do_not_allow_multiple_codepoints_in_a_single_character_literal
      expected = StringNode(0, Location(), Location(), nil, "\u0001\u0002")

      assert_errors expected, '?\u{0001 0002}', [
        ["Invalid Unicode escape sequence; multiple codepoints are not allowed in a character literal", 9..12]
      ]
    end

    def test_invalid_hex_escape
      assert_errors expression('"\\xx"'), '"\\xx"', [
        ["Invalid hexadecimal escape sequence", 1..3],
      ]
    end

    def test_do_not_allow_more_than_6_hexadecimal_digits_in_u_Unicode_character_notation
      expected = StringNode(0, Location(), Location(), Location(), "\u0001")

      assert_errors expected, '"\u{0000001}"', [
        ["Invalid Unicode escape sequence; maximum length is 6 digits", 4..11],
      ]
    end

    def test_do_not_allow_characters_other_than_0_9_a_f_and_A_F_in_u_Unicode_character_notation
      expected = StringNode(0, Location(), Location(), Location(), "\u0000z}")

      assert_errors expected, '"\u{000z}"', [
        ["Invalid Unicode escape sequence", 7..7],
      ]
    end

    def test_unterminated_unicode_brackets_should_be_a_syntax_error
      assert_errors expression('?\\u{3'), '?\\u{3', [
        ["Invalid Unicode escape sequence; needs closing `}`", 1..5],
      ]
    end

    def test_method_parameters_after_block
      expected = DefNode(
        :foo,
        Location(),
        nil,
        ParametersNode(
          [],
          [],
          nil,
          [RequiredParameterNode(:a)],
          [],
          nil,
          BlockParameterNode(:block, Location(), Location())
        ),
        nil,
        [:block, :a],
        Location(),
        nil,
        Location(),
        Location(),
        nil,
        Location()
      )
      assert_errors expected, "def foo(&block, a)\nend", [
        ["Unexpected parameter order", 16..17]
      ]
    end

    def test_method_with_arguments_after_anonymous_block
      expected = DefNode(
        :foo,
        Location(),
        nil,
        ParametersNode([], [], nil, [RequiredParameterNode(:a)], [], nil, BlockParameterNode(nil, nil, Location())),
        nil,
        [:&, :a],
        Location(),
        nil,
        Location(),
        Location(),
        nil,
        Location()
      )

      assert_errors expected, "def foo(&, a)\nend", [
        ["Unexpected parameter order", 11..12]
      ]
    end

    def test_method_parameters_after_arguments_forwarding
      expected = DefNode(
        :foo,
        Location(),
        nil,
        ParametersNode(
          [],
          [],
          nil,
          [RequiredParameterNode(:a)],
          [],
          ForwardingParameterNode(),
          nil
        ),
        nil,
        [:"...", :a],
        Location(),
        nil,
        Location(),
        Location(),
        nil,
        Location()
      )
      assert_errors expected, "def foo(..., a)\nend", [
        ["Unexpected parameter order", 13..14]
      ]
    end

    def test_keywords_parameters_before_required_parameters
      expected = DefNode(
        :foo,
        Location(),
        nil,
        ParametersNode(
          [],
          [],
          nil,
          [RequiredParameterNode(:a)],
          [KeywordParameterNode(:b, Location(), nil)],
          nil,
          nil
        ),
        nil,
        [:b, :a],
        Location(),
        nil,
        Location(),
        Location(),
        nil,
        Location()
      )
      assert_errors expected, "def foo(b:, a)\nend", [
        ["Unexpected parameter order", 12..13]
      ]
    end

    def test_rest_keywords_parameters_before_required_parameters
      expected = DefNode(
        :foo,
        Location(),
        nil,
        ParametersNode(
          [],
          [],
          nil,
          [],
          [KeywordParameterNode(:b, Location(), nil)],
          KeywordRestParameterNode(:rest, Location(), Location()),
          nil
        ),
        nil,
        [:rest, :b],
        Location(),
        nil,
        Location(),
        Location(),
        nil,
        Location()
      )

      assert_errors expected, "def foo(**rest, b:)\nend", [
        ["Unexpected parameter order", 16..18]
      ]
    end

    def test_double_arguments_forwarding
      expected = DefNode(
        :foo,
        Location(),
        nil,
        ParametersNode([], [], nil, [], [], ForwardingParameterNode(), nil),
        nil,
        [:"..."],
        Location(),
        nil,
        Location(),
        Location(),
        nil,
        Location()
      )

      assert_errors expected, "def foo(..., ...)\nend", [
        ["Unexpected parameter order", 13..16]
      ]
    end

    def test_multiple_error_in_parameters_order
      expected = DefNode(
        :foo,
        Location(),
        nil,
        ParametersNode(
          [],
          [],
          nil,
          [RequiredParameterNode(:a)],
          [KeywordParameterNode(:b, Location(), nil)],
          KeywordRestParameterNode(:args, Location(), Location()),
          nil
        ),
        nil,
        [:args, :a, :b],
        Location(),
        nil,
        Location(),
        Location(),
        nil,
        Location()
      )

      assert_errors expected, "def foo(**args, a, b:)\nend", [
        ["Unexpected parameter order", 16..17],
        ["Unexpected parameter order", 19..21]
      ]
    end

    def test_switching_to_optional_arguments_twice
      expected = DefNode(
        :foo,
        Location(),
        nil,
        ParametersNode(
          [],
          [],
          nil,
          [RequiredParameterNode(:a)],
          [KeywordParameterNode(:b, Location(), nil)],
          KeywordRestParameterNode(:args, Location(), Location()),
          nil
        ),
        nil,
        [:args, :a, :b],
        Location(),
        nil,
        Location(),
        Location(),
        nil,
        Location(),
      )

      assert_errors expected, "def foo(**args, a, b:)\nend", [
        ["Unexpected parameter order", 16..17],
        ["Unexpected parameter order", 19..21]
      ]
    end

    def test_switching_to_named_arguments_twice
      expected = DefNode(
        :foo,
        Location(),
        nil,
        ParametersNode(
          [],
          [],
          nil,
          [RequiredParameterNode(:a)],
          [KeywordParameterNode(:b, Location(), nil)],
          KeywordRestParameterNode(:args, Location(), Location()),
          nil
        ),
        nil,
        [:args, :a, :b],
        Location(),
        nil,
        Location(),
        Location(),
        nil,
        Location(),
      )

      assert_errors expected, "def foo(**args, a, b:)\nend", [
        ["Unexpected parameter order", 16..17],
        ["Unexpected parameter order", 19..21]
      ]
    end

    def test_returning_to_optional_parameters_multiple_times
      expected = DefNode(
        :foo,
        Location(),
        nil,
        ParametersNode(
          [RequiredParameterNode(:a)],
          [
            OptionalParameterNode(:b, Location(), Location(), IntegerNode(IntegerBaseFlags::DECIMAL)),
            OptionalParameterNode(:d, Location(), Location(), IntegerNode(IntegerBaseFlags::DECIMAL))
          ],
          nil,
          [RequiredParameterNode(:c), RequiredParameterNode(:e)],
          [],
          nil,
          nil
        ),
        nil,
        [:a, :b, :c, :d, :e],
        Location(),
        nil,
        Location(),
        Location(),
        nil,
        Location(),
      )

      assert_errors expected, "def foo(a, b = 1, c, d = 2, e)\nend", [
        ["Unexpected parameter order", 23..24]
      ]
    end

    def test_case_without_when_clauses_errors_on_else_clause
      expected = CaseNode(
        SymbolNode(Location(), Location(), nil, "a"),
        [],
        ElseNode(Location(), nil, Location()),
        Location(),
        Location()
      )

      assert_errors expected, "case :a\nelse\nend", [
        ["Expected a `when` or `in` clause after `case`", 0..4]
      ]
    end

    def test_case_without_clauses
      expected = CaseNode(
        SymbolNode(Location(), Location(), nil, "a"),
        [],
        nil,
        Location(),
        Location()
      )

      assert_errors expected, "case :a\nend", [
        ["Expected a `when` or `in` clause after `case`", 0..4]
      ]
    end

    def test_setter_method_cannot_be_defined_in_an_endless_method_definition
      expected = DefNode(
        :a=,
        Location(),
        nil,
        nil,
        StatementsNode([IntegerNode(IntegerBaseFlags::DECIMAL)]),
        [],
        Location(),
        nil,
        Location(),
        Location(),
        Location(),
        nil
      )

      assert_errors expected, "def a=() = 42", [
        ["Invalid method name; a setter method cannot be defined in an endless method definition", 4..6]
      ]
    end

    def test_do_not_allow_forward_arguments_in_lambda_literals
      expected = LambdaNode(
        [:"..."],
        Location(),
        Location(),
        Location(),
        BlockParametersNode(ParametersNode([], [], nil, [], [], ForwardingParameterNode(), nil), [], Location(), Location()),
        nil
      )

      assert_errors expected, "->(...) {}", [
        ["Unexpected `...` when the parent method is not forwarding", 3..6]
      ]
    end

    def test_do_not_allow_forward_arguments_in_blocks
      expected = CallNode(
        nil,
        nil,
        Location(),
        nil,
        nil,
        nil,
        BlockNode(
          [:"..."],
          BlockParametersNode(ParametersNode([], [], nil, [], [], ForwardingParameterNode(), nil), [], Location(), Location()),
          nil,
          Location(),
          Location()
        ),
        0,
        "a"
      )

      assert_errors expected, "a {|...|}", [
        ["Unexpected `...` when the parent method is not forwarding", 4..7]
      ]
    end

    def test_dont_allow_return_inside_class_body
      expected = ClassNode(
        [],
        Location(),
        ConstantReadNode(:A),
        nil,
        nil,
        StatementsNode([ReturnNode(Location(), nil)]),
        Location(),
        :A
      )

      assert_errors expected, "class A; return; end", [
        ["Invalid `return` in a class or module body", 15..16]
      ]
    end

    def test_dont_allow_return_inside_module_body
      expected = ModuleNode(
        [],
        Location(),
        ConstantReadNode(:A),
        StatementsNode([ReturnNode(Location(), nil)]),
        Location(),
        :A
      )

      assert_errors expected, "module A; return; end", [
        ["Invalid `return` in a class or module body", 16..17]
      ]
    end

    def test_dont_allow_setting_to_back_and_nth_reference
      expected = BeginNode(
        Location(),
        StatementsNode([
          GlobalVariableWriteNode(:$+, Location(), NilNode(), Location()),
          GlobalVariableWriteNode(:$1466, Location(), NilNode(), Location())
        ]),
        nil,
        nil,
        nil,
        Location()
      )

      assert_errors expected, "begin\n$+ = nil\n$1466 = nil\nend", [
        ["Immutable variable as a write target", 6..8],
        ["Immutable variable as a write target", 15..20]
      ]
    end

    def test_duplicated_parameter_names
      # For some reason, Ripper reports no error for Ruby 3.0 when you have
      # duplicated parameter names for positional parameters.
      unless RUBY_VERSION < "3.1.0"
        expected = DefNode(
          :foo,
          Location(),
          nil,
          ParametersNode([RequiredParameterNode(:a), RequiredParameterNode(:b), RequiredParameterNode(:a)], [], nil, [], [], nil, nil),
          nil,
          [:a, :b],
          Location(),
          nil,
          Location(),
          Location(),
          nil,
          Location()
        )

        assert_errors expected, "def foo(a,b,a);end", [
          ["Repeated parameter name", 12..13]
        ]
      end

      expected = DefNode(
        :foo,
        Location(),
        nil,
        ParametersNode([RequiredParameterNode(:a), RequiredParameterNode(:b)], [], RestParameterNode(:a, Location(), Location()), [], [], nil, nil),
        nil,
        [:a, :b],
        Location(),
        nil,
        Location(),
        Location(),
        nil,
        Location()
      )

      assert_errors expected, "def foo(a,b,*a);end", [
        ["Repeated parameter name", 13..14]
      ]

      expected = DefNode(
        :foo,
        Location(),
        nil,
        ParametersNode([RequiredParameterNode(:a), RequiredParameterNode(:b)], [], nil, [], [], KeywordRestParameterNode(:a, Location(), Location()), nil),
        nil,
        [:a, :b],
        Location(),
        nil,
        Location(),
        Location(),
        nil,
        Location()
      )

      assert_errors expected, "def foo(a,b,**a);end", [
        ["Repeated parameter name", 14..15]
      ]

      expected = DefNode(
        :foo,
        Location(),
        nil,
        ParametersNode([RequiredParameterNode(:a), RequiredParameterNode(:b)], [], nil, [], [], nil, BlockParameterNode(:a, Location(), Location())),
        nil,
        [:a, :b],
        Location(),
        nil,
        Location(),
        Location(),
        nil,
        Location()
      )

      assert_errors expected, "def foo(a,b,&a);end", [
        ["Repeated parameter name", 13..14]
      ]

      expected = DefNode(
        :foo,
        Location(),
        nil,
        ParametersNode([], [OptionalParameterNode(:a, Location(), Location(), IntegerNode(IntegerBaseFlags::DECIMAL))], RestParameterNode(:c, Location(), Location()), [RequiredParameterNode(:b)], [], nil, nil),
        nil,
        [:a, :b, :c],
        Location(),
        nil,
        Location(),
        Location(),
        nil,
        Location()
      )

      assert_errors expected, "def foo(a = 1,b,*c);end", [["Unexpected parameter `*`", 16..17]]
    end

    def test_invalid_message_name
      result = YARP.parse("+.@foo,+=foo")
      assert_equal "", result.value.statements.body.first.write_name
    end

    def test_invalid_operator_write_fcall
      source = "foo! += 1"
      assert_errors expression(source), source, [
        ["Unexpected write target", 0..4]
      ]
    end

    def test_invalid_operator_write_dot
      source = "foo.+= 1"
      assert_errors expression(source), source, [
        ["Unexpected write target", 5..6]
      ]
    end

    def test_unterminated_global_variable
      assert_errors expression("$"), "$", [
        ["Invalid global variable", 0..1]
      ]
    end

    def test_invalid_global_variable_write
      assert_errors expression("$',"), "$',", [
        ["Immutable variable as a write target", 0..2],
        ["Unexpected write target", 0..3]
      ]
    end

    def test_invalid_multi_target
      error_messages = ["Unexpected write target"]
      immutable = "Immutable variable as a write target"

      assert_error_messages "foo,", error_messages
      assert_error_messages "foo = 1; foo,", error_messages
      assert_error_messages "foo.bar,", error_messages
      assert_error_messages "*foo,", error_messages
      assert_error_messages "@foo,", error_messages
      assert_error_messages "@@foo,", error_messages
      assert_error_messages "$foo,", error_messages
      assert_error_messages "$1,", [immutable, *error_messages]
      assert_error_messages "$+,", [immutable, *error_messages]
      assert_error_messages "Foo,", error_messages
      assert_error_messages "::Foo,", error_messages
      assert_error_messages "Foo::Foo,", error_messages
      assert_error_messages "Foo::foo,", error_messages
      assert_error_messages "foo[foo],", error_messages
      assert_error_messages "(foo, bar)", error_messages
    end

    def test_call_with_block_and_write
      source = "foo {} &&= 1"
      assert_errors expression(source), source, [
        ["Unexpected write target", 0..6],
        ["Unexpected operator after a call with a block", 7..10]
      ]
    end

    def test_call_with_block_or_write
      source = "foo {} ||= 1"
      assert_errors expression(source), source, [
        ["Unexpected write target", 0..6],
        ["Unexpected operator after a call with a block", 7..10]
      ]
    end

    def test_call_with_block_operator_write
      source = "foo {} += 1"
      assert_errors expression(source), source, [
        ["Unexpected write target", 0..6],
        ["Unexpected operator after a call with a block", 7..9]
      ]
    end

    def test_writing_numbered_parameter
      assert_errors expression("-> { _1 = 0 }"), "-> { _1 = 0 }", [
        ["Token reserved for a numbered parameter", 5..7]
      ]
    end

    def test_targeting_numbered_parameter
      assert_errors expression("-> { _1, = 0 }"), "-> { _1, = 0 }", [
        ["Token reserved for a numbered parameter", 5..7]
      ]
    end

    def test_double_scope_numbered_parameters
      source = "-> { _1 + -> { _2 } }"
      errors = [["Numbered parameter is already used in outer scope", 15..17]]

      assert_errors expression(source), source, errors, compare_ripper: false
    end

    def test_invalid_number_underscores
      error_messages = ["Invalid underscore placement in number"]

      assert_error_messages "1__1", error_messages
      assert_error_messages "0b1__1", error_messages
      assert_error_messages "0o1__1", error_messages
      assert_error_messages "01__1", error_messages
      assert_error_messages "0d1__1", error_messages
      assert_error_messages "0x1__1", error_messages

      assert_error_messages "1_1_", error_messages
      assert_error_messages "0b1_1_", error_messages
      assert_error_messages "0o1_1_", error_messages
      assert_error_messages "01_1_", error_messages
      assert_error_messages "0d1_1_", error_messages
      assert_error_messages "0x1_1_", error_messages
    end

    def test_alnum_delimiters
      error_messages = ["Invalid `%` token"]

      assert_error_messages "%qXfooX", error_messages
      assert_error_messages "%QXfooX", error_messages
      assert_error_messages "%wXfooX", error_messages
      assert_error_messages "%WxfooX", error_messages
      assert_error_messages "%iXfooX", error_messages
      assert_error_messages "%IXfooX", error_messages
      assert_error_messages "%xXfooX", error_messages
      assert_error_messages "%rXfooX", error_messages
      assert_error_messages "%sXfooX", error_messages
    end

<<<<<<< HEAD
    def test_begin_at_toplevel
      source = "def foo; BEGIN {}; end"
      assert_errors expression(source), source, [
        ["BEGIN is permitted only at toplevel", 9..14],
=======
    def test_numbered_parameters_in_block_arguments
      source = "foo { |_1| }"
      assert_errors expression(source), source, [
        ["Token reserved for a numbered parameter", 7..9],
      ]
    end

    def test_conditional_predicate_closed
      source = "if 0 0; end\nunless 0 0; end"
      assert_errors expression(source), source, [
        ["Expected `then` or `;` or '\n" + "'", 5..6],
        ["Expected `then` or `;` or '\n" + "'", 21..22],
>>>>>>> 54231b92
      ]
    end

    private

    def assert_errors(expected, source, errors, compare_ripper: RUBY_ENGINE == "ruby")
      # Ripper behaves differently on JRuby/TruffleRuby, so only check this on CRuby
      assert_nil Ripper.sexp_raw(source) if compare_ripper

      result = YARP.parse(source)
      node = result.value.statements.body.last

      assert_equal_nodes(expected, node, compare_location: false)
      assert_equal(errors, result.errors.map { |e| [e.message, e.location.start_offset..e.location.end_offset] })
    end

    def assert_error_messages(source, errors, compare_ripper: RUBY_ENGINE == "ruby")
      assert_nil Ripper.sexp_raw(source) if compare_ripper
      result = YARP.parse(source)
      assert_equal(errors, result.errors.map(&:message))
    end

    def expression(source)
      YARP.parse(source).value.statements.body.last
    end
  end
end<|MERGE_RESOLUTION|>--- conflicted
+++ resolved
@@ -1302,12 +1302,13 @@
       assert_error_messages "%sXfooX", error_messages
     end
 
-<<<<<<< HEAD
     def test_begin_at_toplevel
       source = "def foo; BEGIN {}; end"
       assert_errors expression(source), source, [
         ["BEGIN is permitted only at toplevel", 9..14],
-=======
+      ]
+    end
+
     def test_numbered_parameters_in_block_arguments
       source = "foo { |_1| }"
       assert_errors expression(source), source, [
@@ -1320,7 +1321,6 @@
       assert_errors expression(source), source, [
         ["Expected `then` or `;` or '\n" + "'", 5..6],
         ["Expected `then` or `;` or '\n" + "'", 21..22],
->>>>>>> 54231b92
       ]
     end
 
