# frozen_string_literal: true

require "test_helper"

class ParseTest < Test::Unit::TestCase
  include YARP::DSL

  test "empty string" do
    YARP.parse("") => YARP::ParseResult[node: YARP::Program[statements: YARP::Statements[body: []]]]
  end

  test "comment inline" do
    YARP.parse("# comment") => YARP::ParseResult[comments: [YARP::Comment[type: :inline]]]
  end

  test "comment __END__" do
    source = <<~RUBY
      __END__
      comment
    RUBY

    YARP.parse(source) => YARP::ParseResult[comments: [YARP::Comment[type: :__END__]]]
  end

  test "comment embedded document" do
    source = <<~RUBY
      =begin
      comment
      =end
    RUBY

    YARP.parse(source) => YARP::ParseResult[comments: [YARP::Comment[type: :embdoc]]]
  end

  test "alias bare" do
    expected = AliasNode(
      KEYWORD_ALIAS("alias"),
      SymbolNode(nil, IDENTIFIER("foo"), nil),
      SymbolNode(nil, IDENTIFIER("bar"), nil)
    )

    assert_parses expected, "alias foo bar"
  end

  test "alias symbols" do
    expected = AliasNode(
      KEYWORD_ALIAS("alias"),
      SymbolNode(SYMBOL_BEGIN(":"), IDENTIFIER("foo"), nil),
      SymbolNode(SYMBOL_BEGIN(":"), IDENTIFIER("bar"), nil)
    )

    assert_parses expected, "alias :foo :bar"
  end

  test "and keyword" do
    assert_parses AndNode(expression("1"), KEYWORD_AND("and"), expression("2")), "1 and 2"
  end

  test "and operator" do
    assert_parses AndNode(expression("1"), AMPERSAND_AMPERSAND("&&"), expression("2")), "1 && 2"
  end

  test "array literal" do
    expected = ArrayNode(
      BRACKET_LEFT("["),
      [
        IntegerLiteral(INTEGER("1")),
        FloatLiteral(FLOAT("1.0")),
        RationalLiteral(RATIONAL_NUMBER("1r")),
        ImaginaryLiteral(IMAGINARY_NUMBER("1i"))
      ],
      BRACKET_RIGHT("]")
    )

    assert_parses expected, "[1, 1.0, 1r, 1i]"
  end

  test "array literal empty" do
    assert_parses ArrayNode(BRACKET_LEFT("["), [], BRACKET_RIGHT("]")), "[]"
  end

  test "empty parenteses" do
    assert_parses ParenthesesNode(PARENTHESIS_LEFT("("), Statements([]), PARENTHESIS_RIGHT(")")), "()"
  end


  test "parentesized expression" do
    expected = ParenthesesNode(
      PARENTHESIS_LEFT("("),
      Statements(
        [CallNode(
           IntegerLiteral(INTEGER("1")),
           nil,
           PLUS("+"),
           nil,
           ArgumentsNode([IntegerLiteral(INTEGER("1"))]),
           nil,
           "+"
         )]
      ),
      PARENTHESIS_RIGHT(")")
    )

    assert_parses expected, "(1 + 1)"
  end

  test "parentesized with multiple statements" do
    expected = ParenthesesNode(
      PARENTHESIS_LEFT("("),
      Statements(
        [CallNode(nil, nil, IDENTIFIER("a"), nil, nil, nil, "a"),
         CallNode(nil, nil, IDENTIFIER("b"), nil, nil, nil, "b"),
         CallNode(nil, nil, IDENTIFIER("c"), nil, nil, nil, "c")]
      ),
      PARENTHESIS_RIGHT(")")
    )
    assert_parses expected, "(a; b; c)"
  end

  test "parentesized with empty statements" do
    assert_parses ParenthesesNode(PARENTHESIS_LEFT("("), Statements([]), PARENTHESIS_RIGHT(")")), "(\n;\n;\n)"
  end

  test "binary !=" do
    assert_parses CallNode(expression("1"), nil, BANG_EQUAL("!="), nil, ArgumentsNode([expression("2")]), nil, "!="), "1 != 2"
  end

  test "binary !~" do
    assert_parses CallNode(expression("1"), nil, BANG_TILDE("!~"), nil, ArgumentsNode([expression("2")]), nil, "!~"), "1 !~ 2"
  end

  test "binary ==" do
    assert_parses CallNode(expression("1"), nil, EQUAL_EQUAL("=="), nil, ArgumentsNode([expression("2")]), nil, "=="), "1 == 2"
  end

  test "binary ===" do
    assert_parses CallNode(expression("1"), nil, EQUAL_EQUAL_EQUAL("==="), nil, ArgumentsNode([expression("2")]), nil, "==="), "1 === 2"
  end

  test "binary =~" do
    assert_parses CallNode(expression("1"), nil, EQUAL_TILDE("=~"), nil, ArgumentsNode([expression("2")]), nil, "=~"), "1 =~ 2"
  end

  test "binary <=>" do
    assert_parses CallNode(expression("1"), nil, LESS_EQUAL_GREATER("<=>"), nil, ArgumentsNode([expression("2")]), nil, "<=>"), "1 <=> 2"
  end

  test "binary >" do
    assert_parses CallNode(expression("1"), nil, GREATER(">"), nil, ArgumentsNode([expression("2")]), nil, ">"), "1 > 2"
  end

  test "binary >=" do
    assert_parses CallNode(expression("1"), nil, GREATER_EQUAL(">="), nil, ArgumentsNode([expression("2")]), nil, ">="), "1 >= 2"
  end

  test "binary <" do
    assert_parses CallNode(expression("1"), nil, LESS("<"), nil, ArgumentsNode([expression("2")]), nil, "<"), "1 < 2"
  end

  test "binary <=" do
    assert_parses CallNode(expression("1"), nil, LESS_EQUAL("<="), nil, ArgumentsNode([expression("2")]), nil, "<="), "1 <= 2"
  end

  test "binary ^" do
    assert_parses CallNode(expression("1"), nil, CARET("^"), nil, ArgumentsNode([expression("2")]), nil, "^"), "1 ^ 2"
  end

  test "binary |" do
    assert_parses CallNode(expression("1"), nil, PIPE("|"), nil, ArgumentsNode([expression("2")]), nil, "|"), "1 | 2"
  end

  test "binary &" do
    assert_parses CallNode(expression("1"), nil, AMPERSAND("&"), nil, ArgumentsNode([expression("2")]), nil, "&"), "1 & 2"
  end

  test "binary >>" do
    assert_parses CallNode(expression("1"), nil, GREATER_GREATER(">>"), nil, ArgumentsNode([expression("2")]), nil, ">>"), "1 >> 2"
  end

  test "binary <<" do
    assert_parses CallNode(expression("1"), nil, LESS_LESS("<<"), nil, ArgumentsNode([expression("2")]), nil, "<<"), "1 << 2"
  end

  test "binary -" do
    assert_parses CallNode(expression("1"), nil, MINUS("-"), nil, ArgumentsNode([expression("2")]), nil, "-"), "1 - 2"
  end

  test "binary +" do
    assert_parses CallNode(expression("1"), nil, PLUS("+"), nil, ArgumentsNode([expression("2")]), nil, "+"), "1 + 2"
  end

  test "binary %" do
    assert_parses CallNode(expression("1"), nil, PERCENT("%"), nil, ArgumentsNode([expression("2")]), nil, "%"), "1 % 2"
  end

  test "binary /" do
    assert_parses CallNode(expression("1"), nil, SLASH("/"), nil, ArgumentsNode([expression("2")]), nil, "/"), "1 / 2"
  end

  test "binary *" do
    assert_parses CallNode(expression("1"), nil, STAR("*"), nil, ArgumentsNode([expression("2")]), nil, "*"), "1 * 2"
  end

  test "binary **" do
    assert_parses CallNode(expression("1"), nil, STAR_STAR("**"), nil, ArgumentsNode([expression("2")]), nil, "**"), "1**2"
  end

  test "break" do
    assert_parses BreakNode(KEYWORD_BREAK("break"), nil, nil, nil), "break"
  end

  test "break()" do
    assert_parses BreakNode(KEYWORD_BREAK("break"), PARENTHESIS_LEFT("("), nil, PARENTHESIS_RIGHT(")")), "break()"
  end

  test "break(1)" do
    assert_parses BreakNode(KEYWORD_BREAK("break"), PARENTHESIS_LEFT("("), ArgumentsNode([expression("1")]), PARENTHESIS_RIGHT(")")), "break(1)"
  end

  test "break(1, 2, 3)" do
    assert_parses BreakNode(KEYWORD_BREAK("break"), PARENTHESIS_LEFT("("), ArgumentsNode([expression("1"), expression("2"), expression("3")]), PARENTHESIS_RIGHT(")")), "break(1, 2, 3)"
  end

  test "call with ? identifier" do
    assert_parses CallNode(nil, nil, IDENTIFIER("a?"), nil, nil, nil, "a?"), "a?"
  end

  test "call with ! identifier" do
    assert_parses CallNode(nil, nil, IDENTIFIER("a!"), nil, nil, nil, "a!"), "a!"
  end

  test "call with ::" do
    expected = CallNode(
      expression("a"),
      COLON_COLON("::"),
      IDENTIFIER("b"),
      nil,
      nil,
      nil,
      "b"
    )

    assert_parses expected, "a::b"
  end

  test "call with .() shorthand" do
    expected = CallNode(
      CallNode(nil, nil, IDENTIFIER("a"), nil, nil, nil, "a"),
      DOT("."),
      NOT_PROVIDED(""),
      PARENTHESIS_LEFT("("),
      nil,
      PARENTHESIS_RIGHT(")"),
      "call"
    )

    assert_parses expected, "a.()"
  end

  test "call with .() shorthand and arguments" do
    expected = CallNode(
      expression("a"),
      DOT("."),
      NOT_PROVIDED(""),
      PARENTHESIS_LEFT("("),
      ArgumentsNode([expression("1"), expression("2"), expression("3")]),
      PARENTHESIS_RIGHT(")"),
      "call"
    )

    assert_parses expected, "a.(1, 2, 3)"
  end

  test "call with no parentheses or arguments" do
    expected = CallNode(
      CallNode(
        expression("a"),
        DOT("."),
        IDENTIFIER("b"),
        nil,
        nil,
        nil,
        "b"
      ),
      DOT("."),
      IDENTIFIER("c"),
      nil,
      nil,
      nil,
      "c"
    )

    assert_parses expected, "a.b.c"
  end

  test "call with parentheses and no arguments" do
    expected = CallNode(
      nil,
      nil,
      IDENTIFIER("a"),
      PARENTHESIS_LEFT("("),
      nil,
      PARENTHESIS_RIGHT(")"),
      "a"
    )

    assert_parses expected, "a()"
  end

  test "call with parentheses and arguments" do
    expected = CallNode(
      nil,
      nil,
      IDENTIFIER("a"),
      PARENTHESIS_LEFT("("),
      ArgumentsNode([expression("b"), expression("c")]),
      PARENTHESIS_RIGHT(")"),
      "a"
    )

    assert_parses expected, "a(b, c)"
  end

  test "call nested with parentheses and no arguments" do
    expected = CallNode(
      expression("a"),
      DOT("."),
      IDENTIFIER("b"),
      PARENTHESIS_LEFT("("),
      nil,
      PARENTHESIS_RIGHT(")"),
      "b"
    )

    assert_parses expected, "a.b()"
  end

  test "call nested with parentheses and arguments" do
    expected = CallNode(
      expression("a"),
      DOT("."),
      IDENTIFIER("b"),
      PARENTHESIS_LEFT("("),
      ArgumentsNode([expression("c"), expression("d")]),
      PARENTHESIS_RIGHT(")"),
      "b"
    )

    assert_parses expected, "a.b(c, d)"
  end

  test "call with =" do
    expected = CallNode(
      CallNode(nil, nil, IDENTIFIER("foo"), nil, nil, nil, "foo"),
      DOT("."),
      EQUAL("="),
      nil,
      ArgumentsNode([IntegerLiteral(INTEGER("1"))]),
      nil,
      "bar="
    )

    assert_parses expected, "foo.bar = 1"
  end

  test "safe call" do
    expected = CallNode(
      expression("a"),
      AMPERSAND_DOT("&."),
      IDENTIFIER("b"),
      nil,
      nil,
      nil,
      "b"
    )

    assert_parses expected, "a&.b"
  end

  test "safe call with &.() shorthand and no arguments" do
    expected = CallNode(
      expression("a"),
      AMPERSAND_DOT("&."),
      NOT_PROVIDED(""),
      PARENTHESIS_LEFT("("),
      nil,
      PARENTHESIS_RIGHT(")"),
      "call"
    )

    assert_parses expected, "a&.()"
  end

  test "safe call with parentheses and no arguments" do
    expected = CallNode(
      expression("a"),
      AMPERSAND_DOT("&."),
      IDENTIFIER("b"),
      PARENTHESIS_LEFT("("),
      nil,
      PARENTHESIS_RIGHT(")"),
      "b"
    )

    assert_parses expected, "a&.b()"
  end

  test "safe call with parentheses and arguments" do
    expected = CallNode(
      expression("a"),
      AMPERSAND_DOT("&."),
      IDENTIFIER("b"),
      PARENTHESIS_LEFT("("),
      ArgumentsNode([expression("c")]),
      PARENTHESIS_RIGHT(")"),
      "b"
    )

    assert_parses expected, "a&.b(c)"
  end

  test "character literal" do
    assert_parses StringNode(STRING_BEGIN("?"), STRING_CONTENT("a"), nil, "a"), "?a"
  end

  test "class" do
    expected = ClassNode(
      Scope([IDENTIFIER("a")]),
      KEYWORD_CLASS("class"),
      ConstantRead(CONSTANT("A")),
      nil,
      nil,
      Statements([
        LocalVariableWrite(
          IDENTIFIER("a"),
          EQUAL("="),
          IntegerLiteral(INTEGER("1"))
        )
      ]),
      KEYWORD_END("end")
    )

    assert_parses expected, "class A a = 1 end"
  end

  test "class with superclass" do
    expected = ClassNode(
      Scope([IDENTIFIER("a")]),
      KEYWORD_CLASS("class"),
      ConstantRead(CONSTANT("A")),
      LESS("<"),
      ConstantRead(CONSTANT("B")),
      Statements([
        LocalVariableWrite(
          IDENTIFIER("a"),
          EQUAL("="),
          IntegerLiteral(INTEGER("1"))
        )
      ]),
      KEYWORD_END("end")
    )

    assert_parses expected, "class A < B a = 1 end"
  end

  test "class variable read" do
    assert_parses ClassVariableRead(CLASS_VARIABLE("@@abc")), "@@abc"
  end

  test "class variable write" do
    assert_parses ClassVariableWrite(CLASS_VARIABLE("@@abc"), EQUAL("="), expression("1")), "@@abc = 1"
  end

  test "constant path" do
    assert_parses ConstantPathNode(ConstantRead(CONSTANT("A")), COLON_COLON("::"), ConstantRead(CONSTANT("B"))), "A::B"
  end

  test "constant path with multiple levels" do
    expected = ConstantPathNode(
      ConstantRead(CONSTANT("A")),
      COLON_COLON("::"),
      ConstantPathNode(
        ConstantRead(CONSTANT("B")),
        COLON_COLON("::"),
        ConstantRead(CONSTANT("C"))
      )
    )

    assert_parses expected, "A::B::C"
  end

  test "constant path with variable parent" do
    expected = ConstantPathNode(
      CallNode(nil, nil, IDENTIFIER("a"), nil, nil, nil, "a"),
      COLON_COLON("::"),
      ConstantRead(CONSTANT("B"))
    )

    assert_parses expected, "a::B"
  end

  test "constant read" do
    assert_parses ConstantRead(CONSTANT("ABC")), "ABC"
  end

  test "constant path write single" do
    assert_parses ConstantPathWriteNode(ConstantRead(CONSTANT("A")), EQUAL("="), expression("1")), "A = 1"
  end

  test "constant path write multiple" do
    expected = ConstantPathWriteNode(
      ConstantPathNode(ConstantRead(CONSTANT("A")), COLON_COLON("::"), ConstantRead(CONSTANT("B"))),
      EQUAL("="),
      expression("1")
    )

    assert_parses expected, "A::B = 1"
  end

  test "def without parentheses" do
    expected = DefNode(
      KEYWORD_DEF("def"),
      IDENTIFIER("a"),
      nil,
      ParametersNode([], [], nil, [], nil, nil),
      nil,
      nil,
      Statements([]),
      KEYWORD_END("end"),
      Scope([])
    )

    assert_parses expected, "def a\nend"
  end

  test "def with parentheses" do
    expected = DefNode(
      KEYWORD_DEF("def"),
      IDENTIFIER("a"),
      PARENTHESIS_LEFT("("),
      ParametersNode([], [], nil, [], nil, nil),
      PARENTHESIS_RIGHT(")"),
      nil,
      Statements([]),
      KEYWORD_END("end"),
      Scope([])
    )

    assert_parses expected, "def a()\nend"
  end

  test "def with scope" do
    expected = DefNode(
      KEYWORD_DEF("def"),
      IDENTIFIER("a"),
      nil,
      ParametersNode([], [], nil, [], nil, nil),
      nil,
      nil,
      Statements([expression("b = 1")]),
      KEYWORD_END("end"),
      Scope([IDENTIFIER("b")])
    )

    assert_parses expected, "def a\nb = 1\nend"
  end

  test "def with required parameter" do
    expected = DefNode(
      KEYWORD_DEF("def"),
      IDENTIFIER("a"),
      nil,
      ParametersNode([RequiredParameterNode(IDENTIFIER("b"))], [], nil, [], nil, nil),
      nil,
      nil,
      Statements([]),
      KEYWORD_END("end"),
      Scope([IDENTIFIER("b")])
    )

    assert_parses expected, "def a b\nend"
  end

  test "def with multiple required parameters" do
    expected = DefNode(
      KEYWORD_DEF("def"),
      IDENTIFIER("a"),
      nil,
      ParametersNode(
        [
          RequiredParameterNode(IDENTIFIER("b")),
          RequiredParameterNode(IDENTIFIER("c")),
          RequiredParameterNode(IDENTIFIER("d"))
        ],
        [],
        nil,
        [],
        nil,
        nil
      ),
      nil,
      nil,
      Statements([]),
      KEYWORD_END("end"),
      Scope([IDENTIFIER("b"), IDENTIFIER("c"), IDENTIFIER("d")])
    )

    assert_parses expected, "def a b, c, d\nend"
  end

  test "def with required and optional parameters" do
    expected = DefNode(
      KEYWORD_DEF("def"),
      IDENTIFIER("a"),
      nil,
      ParametersNode(
        [RequiredParameterNode(IDENTIFIER("b"))],
        [OptionalParameterNode(IDENTIFIER("c"), EQUAL("="), expression("2"))],
        nil,
        [],
        nil,
        nil
      ),
      nil,
      nil,
      Statements([]),
      KEYWORD_END("end"),
      Scope([IDENTIFIER("b"), IDENTIFIER("c")])
    )

    assert_parses expected, "def a b, c = 2\nend"
  end

  test "def with optional parameters" do
    expected = DefNode(
      KEYWORD_DEF("def"),
      IDENTIFIER("a"),
      nil,
      ParametersNode(
        [],
        [
          OptionalParameterNode(IDENTIFIER("b"), EQUAL("="), expression("1")),
          OptionalParameterNode(IDENTIFIER("c"), EQUAL("="), expression("2"))
        ],
        nil,
        [],
        nil,
        nil
      ),
      nil,
      nil,
      Statements([]),
      KEYWORD_END("end"),
      Scope([IDENTIFIER("b"), IDENTIFIER("c")])
    )

    assert_parses expected, "def a b = 1, c = 2\nend"
  end

  test "def with rest parameter" do
    expected = DefNode(
      KEYWORD_DEF("def"),
      IDENTIFIER("a"),
      nil,
      ParametersNode([], [], RestParameterNode(STAR("*"), IDENTIFIER("b")), [], nil, nil),
      nil,
      nil,
      Statements([]),
      KEYWORD_END("end"),
      Scope([IDENTIFIER("b")])
    )

    assert_parses expected, "def a *b\nend"
  end

  test "def with rest parameter without name" do
    expected = DefNode(
      KEYWORD_DEF("def"),
      IDENTIFIER("a"),
      nil,
      ParametersNode([], [], RestParameterNode(STAR("*"), nil), [], nil, nil),
      nil,
      nil,
      Statements([]),
      KEYWORD_END("end"),
      Scope([])
    )

    assert_parses expected, "def a *\nend"
  end

  test "def with keyword rest parameter" do
    expected = DefNode(
      KEYWORD_DEF("def"),
      IDENTIFIER("a"),
      nil,
      ParametersNode([], [], nil, [], KeywordRestParameterNode(STAR_STAR("**"), IDENTIFIER("b")), nil),
      nil,
      nil,
      Statements([]),
      KEYWORD_END("end"),
      Scope([IDENTIFIER("b")])
    )

    assert_parses expected, "def a **b\nend"
  end

  test "def with keyword rest parameter without name" do
    expected = DefNode(
      KEYWORD_DEF("def"),
      IDENTIFIER("a"),
      nil,
      ParametersNode([], [], nil, [], KeywordRestParameterNode(STAR_STAR("**"), nil), nil),
      nil,
      nil,
      Statements([]),
      KEYWORD_END("end"),
      Scope([])
    )

    assert_parses expected, "def a **\nend"
  end

  test "def with forwarding parameter" do
    expected = DefNode(
      KEYWORD_DEF("def"),
      IDENTIFIER("a"),
      nil,
      ParametersNode([], [], nil, [], ForwardingParameterNode(DOT_DOT_DOT("...")), nil),
      nil,
      nil,
      Statements([]),
      KEYWORD_END("end"),
      Scope([])
    )

    assert_parses expected, "def a ...\nend"
  end

  test "def with block parameter" do
    expected = DefNode(
      KEYWORD_DEF("def"),
      IDENTIFIER("a"),
      nil,
      ParametersNode([], [], nil, [], nil, BlockParameterNode(AMPERSAND("&"), IDENTIFIER("b"))),
      nil,
      nil,
      Statements([]),
      KEYWORD_END("end"),
      Scope([IDENTIFIER("b")])
    )

    assert_parses expected, "def a &b\nend"
  end

  test "def with block parameter without name" do
    expected = DefNode(
      KEYWORD_DEF("def"),
      IDENTIFIER("a"),
      nil,
      ParametersNode([], [], nil, [], nil, BlockParameterNode(AMPERSAND("&"), nil)),
      nil,
      nil,
      Statements([]),
      KEYWORD_END("end"),
      Scope([])
    )

    assert_parses expected, "def a &\nend"
  end

  test "def with **nil" do
    expected = DefNode(
      KEYWORD_DEF("def"),
      IDENTIFIER("m"),
      nil,
      ParametersNode(
        [RequiredParameterNode(IDENTIFIER("a"))],
        [],
        nil,
        [KeywordParameterNode(LABEL("b:"))],
        NoKeywordsParameterNode(KEYWORD_NIL("nil")),
        nil
      ),
      nil,
      nil,
      Statements([]),
      KEYWORD_END("end"),
      Scope([IDENTIFIER("a"), LABEL("b")])
    )

    assert_parses expected, "def m a, b:, **nil\nend"
  end

  test "defined? without parentheses" do
    assert_parses DefinedNode(KEYWORD_DEFINED("defined?"), nil, expression("1"), nil), "defined? 1"
  end

  test "defined? with parentheses" do
    assert_parses DefinedNode(KEYWORD_DEFINED("defined?"), PARENTHESIS_LEFT("("), expression("1"), PARENTHESIS_RIGHT(")")), "defined?(1)"
  end

  test "defined? binding power" do
    expected =
      AndNode(
        DefinedNode(KEYWORD_DEFINED("defined?"), nil, expression("1"), nil),
        KEYWORD_AND("and"),
        DefinedNode(KEYWORD_DEFINED("defined?"), nil, expression("2"), nil)
      )

    assert_parses expected, "defined? 1 and defined? 2"
  end

  test "not without parentheses" do
    expected = CallNode(
      CallNode(nil, nil, IDENTIFIER("foo"), nil, nil, nil, "foo"),
      nil,
      KEYWORD_NOT("not"),
      nil,
      nil,
      nil,
      "!"
    )

    assert_parses expected, "not foo"
  end

  test "not with parentheses" do
    expected = CallNode(
      CallNode(nil, nil, IDENTIFIER("foo"), nil, nil, nil, "foo"),
      nil,
      KEYWORD_NOT("not"),
      PARENTHESIS_LEFT("("),
      nil,
      PARENTHESIS_RIGHT(")"),
      "!"
    )

    assert_parses expected, "not(foo)"
  end

  test "not binding power" do
    expected =
      AndNode(
        CallNode(
          CallNode(nil, nil, IDENTIFIER("foo"), nil, nil, nil, "foo"),
          nil,
          KEYWORD_NOT("not"),
          nil,
          nil,
          nil,
          "!"
        ),
        KEYWORD_AND("and"),
        CallNode(
          CallNode(nil, nil, IDENTIFIER("bar"), nil, nil, nil, "bar"),
          nil,
          KEYWORD_NOT("not"),
          nil,
          nil,
          nil,
          "!"
        )
      )

    assert_parses expected, "not foo and not bar"
  end

  test "false" do
    assert_parses FalseNode(KEYWORD_FALSE("false")), "false"
  end

  test "float" do
    assert_parses FloatLiteral(FLOAT("1.0")), "1.0"
  end

  test "global variable read" do
    assert_parses GlobalVariableRead(GLOBAL_VARIABLE("$abc")), "$abc"
  end

  test "global variable write" do
    assert_parses GlobalVariableWrite(GLOBAL_VARIABLE("$abc"), EQUAL("="), expression("1")), "$abc = 1"
  end

  test "identifier" do
    assert_parses CallNode(nil, nil, IDENTIFIER("a"), nil, nil, nil, "a"), "a"
  end

  test "if" do
    assert_parses IfNode(KEYWORD_IF("if"), expression("true"), Statements([expression("1")]), nil, KEYWORD_END("end")), "if true; 1; end"
  end

  test "if modifier" do
    assert_parses IfNode(KEYWORD_IF("if"), expression("true"), Statements([expression("1")]), nil, nil), "1 if true"
  end

  test "if else" do
    expected = IfNode(
      KEYWORD_IF("if"),
      expression("true"),
      Statements([expression("1")]),
      ElseNode(
        KEYWORD_ELSE("else"),
        Statements([expression("2")]),
        KEYWORD_END("end")
      ),
      KEYWORD_END("end")
    )

    assert_parses expected, "if true\n1 else 2 end"
  end

  test "if elsif" do
    expected = IfNode(
      KEYWORD_IF("if"),
      TrueNode(KEYWORD_TRUE("true")),
      Statements([TrueNode(KEYWORD_TRUE("true"))]),
      IfNode(
        KEYWORD_ELSIF("elsif"),
        FalseNode(KEYWORD_FALSE("false")),
        Statements([FalseNode(KEYWORD_FALSE("false"))]),
        IfNode(
          KEYWORD_ELSIF("elsif"),
          NilNode(KEYWORD_NIL("nil")),
          Statements([NilNode(KEYWORD_NIL("nil"))]),
          ElseNode(
            KEYWORD_ELSE("else"),
            Statements([SelfNode(KEYWORD_SELF("self"))]),
            KEYWORD_END("end")
          ),
          nil
        ),
        nil
      ),
      KEYWORD_END("end")
    )

    assert_parses expected, "if true then true elsif false then false elsif nil then nil else self end"
  end

  test "imaginary" do
    assert_parses ImaginaryLiteral(IMAGINARY_NUMBER("1i")), "1i"
  end

  test "instance variable read" do
    assert_parses InstanceVariableRead(INSTANCE_VARIABLE("@abc")), "@abc"
  end

  test "instance variable write" do
    assert_parses InstanceVariableWrite(INSTANCE_VARIABLE("@abc"), EQUAL("="), expression("1")), "@abc = 1"
  end

  test "local variable write" do
    assert_parses LocalVariableWrite(IDENTIFIER("abc"), EQUAL("="), expression("1")), "abc = 1"
  end

  test "module" do
    expected = ModuleNode(
      Scope([IDENTIFIER("a")]),
      KEYWORD_MODULE("module"),
      ConstantRead(CONSTANT("A")),
      Statements([
        LocalVariableWrite(
          IDENTIFIER("a"),
          EQUAL("="),
          IntegerLiteral(INTEGER("1"))
        )
      ]),
      KEYWORD_END("end")
    )

    assert_parses expected, "module A a = 1 end"
  end

  test "next" do
    assert_parses NextNode(KEYWORD_NEXT("next"), nil, nil, nil), "next"
  end

  test "next()" do
    assert_parses NextNode(KEYWORD_NEXT("next"), PARENTHESIS_LEFT("("), nil, PARENTHESIS_RIGHT(")")), "next()"
  end

  test "next(1)" do
    assert_parses NextNode(KEYWORD_NEXT("next"), PARENTHESIS_LEFT("("), ArgumentsNode([expression("1")]), PARENTHESIS_RIGHT(")")), "next(1)"
  end

  test "next(1, 2, 3)" do
    assert_parses NextNode(KEYWORD_NEXT("next"), PARENTHESIS_LEFT("("), ArgumentsNode([expression("1"), expression("2"), expression("3")]), PARENTHESIS_RIGHT(")")), "next(1, 2, 3)"
  end

  test "nil" do
    assert_parses NilNode(KEYWORD_NIL("nil")), "nil"
  end

  test "or keyword" do
    assert_parses OrNode(expression("1"), KEYWORD_OR("or"), expression("2")), "1 or 2"
  end

  test "or operator" do
    assert_parses OrNode(expression("1"), PIPE_PIPE("||"), expression("2")), "1 || 2"
  end

  test "operator and assignment" do
    assert_parses OperatorAndAssignmentNode(expression("a"), AMPERSAND_AMPERSAND_EQUAL("&&="), expression("b")), "a &&= b"
  end

  test "operator or assignment" do
    assert_parses OperatorOrAssignmentNode(expression("a"), PIPE_PIPE_EQUAL("||="), expression("b")), "a ||= b"
  end

  test "operator assignment" do
    assert_parses OperatorAssignmentNode(expression("a"), PLUS_EQUAL("+="), expression("b")), "a += b"
  end

  test "post execution" do
    assert_parses PostExecutionNode(KEYWORD_END_UPCASE("END"), BRACE_LEFT("{"), Statements([expression("1")]), BRACE_RIGHT("}")), "END { 1 }"
  end

  test "pre execution" do
    assert_parses PreExecutionNode(KEYWORD_BEGIN_UPCASE("BEGIN"), BRACE_LEFT("{"), Statements([expression("1")]), BRACE_RIGHT("}")), "BEGIN { 1 }"
  end

  test "range inclusive" do
    assert_parses RangeNode(expression("1"), DOT_DOT(".."), expression("2")), "1..2"
  end

  test "range exclusive" do
    assert_parses RangeNode(expression("1"), DOT_DOT_DOT("..."), expression("2")), "1...2"
  end

  test "rational" do
    assert_parses RationalLiteral(RATIONAL_NUMBER("1r")), "1r"
  end

  test "redo" do
    assert_parses RedoNode(KEYWORD_REDO("redo")), "redo"
  end

  test "regular expression, /, no interpolation" do
    assert_parses RegularExpressionNode(REGEXP_BEGIN("/"), STRING_CONTENT("abc"), REGEXP_END("/i")), "/abc/i"
  end

  test "regular expression with interpolation" do
    expected = InterpolatedRegularExpressionNode(
      REGEXP_BEGIN("/"),
      [
        StringNode(nil, STRING_CONTENT("aaa "), nil, "aaa "),
        StringInterpolatedNode(
          EMBEXPR_BEGIN("\#{"),
          Statements([expression("bbb")]),
          EMBEXPR_END("}")
        ),
       StringNode(nil, STRING_CONTENT(" ccc"), nil, " ccc")
      ],
      REGEXP_END("/")
    )

    assert_parses expected, "/aaa \#{bbb} ccc/"
  end

  test "regular expression with interpolated variable" do
    expected = InterpolatedRegularExpressionNode(
      REGEXP_BEGIN("/"),
      [
        StringNode(nil, STRING_CONTENT("aaa "), nil, "aaa "),
        expression("$bbb")
      ],
      REGEXP_END("/")
    )    

    assert_parses expected, "/aaa \#$bbb/"
  end

  test "regular expression with %r" do
    assert_parses RegularExpressionNode(REGEXP_BEGIN("%r{"), STRING_CONTENT("abc"), REGEXP_END("}i")), "%r{abc}i"
  end

  test "regular expression with named capture groups" do
    expected = ArrayNode(
      BRACKET_LEFT("["),
      [
        CallNode(
          RegularExpressionNode(
            REGEXP_BEGIN("/"),
            STRING_CONTENT("(?<foo>bar)"),
            REGEXP_END("/")
          ),
          nil,
          EQUAL_TILDE("=~"),
          nil,
          ArgumentsNode([expression("baz")]),
          nil,
          "=~"
        ),
        # This is the important bit of the test here, that this is a local
        # variable and not a method call.
        LocalVariableRead(IDENTIFIER("foo"))
      ],
      BRACKET_RIGHT("]")
    )

    assert_parses expected, "[/(?<foo>bar)/ =~ baz, foo]"
  end

  test "retry" do
    assert_parses RetryNode(KEYWORD_RETRY("retry")), "retry"
  end

  test "self" do
    assert_parses SelfNode(KEYWORD_SELF("self")), "self"
  end

  test "source encoding" do
    assert_parses SourceEncodingNode(KEYWORD___ENCODING__("__ENCODING__")), "__ENCODING__"
  end

  test "source file" do
    assert_parses SourceFileNode(KEYWORD___FILE__("__FILE__")), "__FILE__"
  end

  test "source line" do
    assert_parses SourceLineNode(KEYWORD___LINE__("__LINE__")), "__LINE__"
  end

  test "string empty" do
    assert_parses StringNode(STRING_BEGIN("'"), STRING_CONTENT(""), STRING_END("'"), ""), "''"
  end

  test "string interpolation disallowed" do
    assert_parses StringNode(STRING_BEGIN("'"), STRING_CONTENT("abc"), STRING_END("'"), "abc"), "'abc'"
  end

  test "string interpolation allowed, but not used" do
    expected = InterpolatedStringNode(
      STRING_BEGIN("\""),
      [StringNode(nil, STRING_CONTENT("abc"), nil, "abc")],
      STRING_END("\"")
    )

    assert_parses expected, "\"abc\""
  end

  test "string interpolation allowed, sed" do
    expected = InterpolatedStringNode(
      STRING_BEGIN("\""),
      [
        StringNode(nil, STRING_CONTENT("aaa "), nil, "aaa "),
        StringInterpolatedNode(
          EMBEXPR_BEGIN("\#{"),
          Statements([CallNode(nil, nil, IDENTIFIER("bbb"), nil, nil, nil, "bbb")]),
          EMBEXPR_END("}")
        ),
        StringNode(nil, STRING_CONTENT(" ccc"), nil, " ccc")
      ],
      STRING_END("\"")
    )

    assert_parses expected, "\"aaa \#{bbb} ccc\""
  end

  test "string interpolation allowed, not actually interpolated" do
    expected = InterpolatedStringNode(
      STRING_BEGIN("\""),
      [StringNode(nil, STRING_CONTENT("\#@---"), nil, "\#@---")],
      STRING_END("\"")
    )

    assert_parses expected, "\"#@---\""
  end

  test "string list" do
    expected = ArrayNode(
      PERCENT_LOWER_W("%w["),
      [
        StringNode(nil, STRING_CONTENT("a"), nil, "a"),
        StringNode(nil, STRING_CONTENT("b"), nil, "b"),
        StringNode(nil, STRING_CONTENT("c"), nil, "c")
      ],
      STRING_END("]")
    )

    assert_parses expected, "%w[a b c]"
  end

  test "string list with interpolation allowed but not used" do
    expected = ArrayNode(
      PERCENT_UPPER_W("%W["),
      [
        StringNode(nil, STRING_CONTENT("a"), nil, "a"),
        StringNode(nil, STRING_CONTENT("b"), nil, "b"),
        StringNode(nil, STRING_CONTENT("c"), nil, "c")
      ],
      STRING_END("]")
    )

    assert_parses expected, "%W[a b c]"
  end

  test "string list with interpolation allowed and used" do
    expected = ArrayNode(
      PERCENT_UPPER_W("%W["),
      [
        StringNode(nil, STRING_CONTENT("a"), nil, "a"),
        InterpolatedStringNode(
          nil,
          [
            StringNode(nil, STRING_CONTENT("b"), nil, "b"),
            StringInterpolatedNode(
              EMBEXPR_BEGIN("\#{"),
              Statements([expression("c")]),
              EMBEXPR_END("}")
            ),
            StringNode(nil, STRING_CONTENT("d"), nil, "d")
          ],
          nil
        ),
        StringNode(nil, STRING_CONTENT("e"), nil, "e")
      ],
      STRING_END("]")
    )

    assert_parses expected, "%W[a b\#{c}d e]"
  end

  test "string with \\ escapes" do
    assert_parses StringNode(STRING_BEGIN("'"), STRING_CONTENT("\\\\ foo \\\\ bar"), STRING_END("'"), "\\ foo \\ bar"), "'\\\\ foo \\\\ bar'"
  end

  test "string with ' escapes" do
    assert_parses StringNode(STRING_BEGIN("'"), STRING_CONTENT("\\' foo \\' bar"), STRING_END("'"), "' foo ' bar"), "'\\' foo \\' bar'"
  end

  test "string with octal escapes" do
    expected = InterpolatedStringNode(
      STRING_BEGIN("\""),
      [StringNode(nil, STRING_CONTENT("\\7 \\43 \\141"), nil, "\a # a")],
      STRING_END("\"")
    )

    assert_parses expected, "\"\\7 \\43 \\141\""
  end

  test "string with hexadecimal escapes" do
    expected = InterpolatedStringNode(
      STRING_BEGIN("\""),
      [StringNode(nil, STRING_CONTENT("\\x7 \\x23 \\x61"), nil, "\a # a")],
      STRING_END("\"")
    )

    assert_parses expected, "\"\\x7 \\x23 \\x61\""
  end

  test "string with embedded global variables" do
    expected = InterpolatedStringNode(STRING_BEGIN("\""), [expression("$foo")], STRING_END("\""))
    assert_parses expected, "\"\#$foo\""
  end

  test "string with embedded instance variables" do
    expected = InterpolatedStringNode(STRING_BEGIN("\""), [expression("@foo")], STRING_END("\""))
    assert_parses expected, "\"\#@foo\""
  end

  test "string with embedded class variables" do
    expected = InterpolatedStringNode(STRING_BEGIN("\""), [expression("@@foo")], STRING_END("\""))
    assert_parses expected, "\"\#@@foo\""
  end

  test "super" do
    assert_parses ForwardingSuperNode(KEYWORD_SUPER("super")), "super"
  end

  test "super()" do
    assert_parses SuperNode(KEYWORD_SUPER("super"), PARENTHESIS_LEFT("("), nil, PARENTHESIS_RIGHT(")")), "super()"
  end

  test "super(1)" do
    assert_parses SuperNode(KEYWORD_SUPER("super"), PARENTHESIS_LEFT("("), ArgumentsNode([expression("1")]), PARENTHESIS_RIGHT(")")), "super(1)"
  end

  test "super(1, 2, 3)" do
    assert_parses SuperNode(KEYWORD_SUPER("super"), PARENTHESIS_LEFT("("), ArgumentsNode([expression("1"), expression("2"), expression("3")]), PARENTHESIS_RIGHT(")")), "super(1, 2, 3)"
  end

  test "symbol" do
    assert_parses SymbolNode(SYMBOL_BEGIN(":"), IDENTIFIER("a"), nil), ":a"
  end

  test "symbol list" do
    expected = ArrayNode(
      PERCENT_LOWER_I("%i["),
      [
        SymbolNode(nil, STRING_CONTENT("a"), nil),
        SymbolNode(nil, STRING_CONTENT("b"), nil),
        SymbolNode(nil, STRING_CONTENT("c"), nil)
      ],
      STRING_END("]")
    )

    assert_parses expected, "%i[a b c]"
  end

  test "symbol list with ignored interpolation" do
    expected = ArrayNode(
      PERCENT_LOWER_I("%i["),
      [SymbolNode(nil, STRING_CONTENT("a"), nil),
       SymbolNode(nil, STRING_CONTENT("b\#{1}"), nil),
       SymbolNode(nil, STRING_CONTENT("\#{2}c"), nil),
       SymbolNode(nil, STRING_CONTENT("d\#{3}f"), nil)],
      STRING_END("]")
    )

    assert_parses expected, "%i[a b\#{1} \#{2}c d\#{3}f]"
  end

  test "symbol list with interpreted interpolation" do
    expected = ArrayNode(
      PERCENT_UPPER_I("%I["),
      [SymbolNode(nil, STRING_CONTENT("a"), nil),
       InterpolatedSymbolNode(
         nil,
         [SymbolNode(nil, STRING_CONTENT("b"), nil),
          StringInterpolatedNode(
            EMBEXPR_BEGIN("\#{"),
            Statements([IntegerLiteral(INTEGER("1"))]),
            EMBEXPR_END("}")
          )],
         nil
       ),
       InterpolatedSymbolNode(
         nil,
         [StringInterpolatedNode(
            EMBEXPR_BEGIN("\#{"),
            Statements([IntegerLiteral(INTEGER("2"))]),
            EMBEXPR_END("}")
          ),
          SymbolNode(nil, STRING_CONTENT("c"), nil)],
         nil
       ),
       InterpolatedSymbolNode(
         nil,
         [SymbolNode(nil, STRING_CONTENT("d"), nil),
          StringInterpolatedNode(
            EMBEXPR_BEGIN("\#{"),
            Statements([IntegerLiteral(INTEGER("3"))]),
            EMBEXPR_END("}")
          ),
          SymbolNode(nil, STRING_CONTENT("f"), nil)],
         nil
       )],
      STRING_END("]")
    )

    assert_parses expected, "%I[a b\#{1} \#{2}c d\#{3}f]"
  end

  test "dynamic symbol" do
    expected = SymbolNode(SYMBOL_BEGIN(":'"), STRING_CONTENT("abc"), STRING_END("'"))
    assert_parses expected, ":'abc'"
  end

  test "dynamic symbol with interpolation" do
    expected = InterpolatedSymbolNode(
      SYMBOL_BEGIN(":\""),
      [StringNode(nil, STRING_CONTENT("abc"), nil, "abc"),
       StringInterpolatedNode(
         EMBEXPR_BEGIN("\#{"),
         Statements([expression("1")]),
         EMBEXPR_END("}")
       )],
      STRING_END("\"")
    )
    assert_parses expected, ":\"abc\#{1}\""
  end

  test "alias with dynamic symbol" do
    expected = AliasNode(
      KEYWORD_ALIAS("alias"),
      SymbolNode(SYMBOL_BEGIN(":'"), STRING_CONTENT("abc"), STRING_END("'")),
      SymbolNode(SYMBOL_BEGIN(":'"), STRING_CONTENT("def"), STRING_END("'"))
    )
    assert_parses expected, "alias :'abc' :'def'"
  end

  test "alias with dynamic symbol with interpolation" do
    expected = AliasNode(
      KEYWORD_ALIAS("alias"),
      InterpolatedSymbolNode(
        SYMBOL_BEGIN(":\""),
        [StringNode(nil, STRING_CONTENT("abc"), nil, "abc"),
         StringInterpolatedNode(
           EMBEXPR_BEGIN("\#{"),
           Statements([expression("1")]),
           EMBEXPR_END("}")
         )],
        STRING_END("\"")
      ),
      SymbolNode(SYMBOL_BEGIN(":'"), STRING_CONTENT("def"), STRING_END("'"))
    )
    assert_parses expected, "alias :\"abc\#{1}\" :'def'"
  end

  test "undef with dynamic symbols" do
    expected = UndefNode(
      KEYWORD_UNDEF("undef"),
      [SymbolNode(SYMBOL_BEGIN(":'"), STRING_CONTENT("abc"), STRING_END("'"))]
    )
    assert_parses expected, "undef :'abc'"
  end

  test "undef with dynamic symbols with interpolation" do
    expected = UndefNode(
      KEYWORD_UNDEF("undef"),
      [InterpolatedSymbolNode(
         SYMBOL_BEGIN(":\""),
         [StringNode(nil, STRING_CONTENT("abc"), nil, "abc"),
          StringInterpolatedNode(
            EMBEXPR_BEGIN("\#{"),
            Statements([expression("1")]),
            EMBEXPR_END("}")
          )],
         STRING_END("\"")
       )]
    )
    assert_parses expected, "undef :\"abc\#{1}\""
  end

  test "%s symbol" do
    expected = SymbolNode(SYMBOL_BEGIN("%s["), STRING_CONTENT("abc"), STRING_END("]"))
    assert_parses expected, "%s[abc]"
  end

  test "alias with %s symbol" do
    expected = AliasNode(
      KEYWORD_ALIAS("alias"),
      SymbolNode(SYMBOL_BEGIN("%s["), STRING_CONTENT("abc"), STRING_END("]")),
      SymbolNode(SYMBOL_BEGIN("%s["), STRING_CONTENT("def"), STRING_END("]"))
    )
    assert_parses expected, "alias %s[abc] %s[def]"
  end

  test "ternary" do
    expected = Ternary(
      CallNode(nil, nil, IDENTIFIER("a"), nil, nil, nil, "a"),
      QUESTION_MARK("?"),
      CallNode(nil, nil, IDENTIFIER("b"), nil, nil, nil, "b"),
      COLON(":"),
      CallNode(nil, nil, IDENTIFIER("c"), nil, nil, nil, "c")
    )

    assert_parses expected, "a ? b : c"
  end

  test "true" do
    assert_parses TrueNode(KEYWORD_TRUE("true")), "true"
  end

  test "unary !" do
    assert_parses CallNode(expression("1"), nil, BANG("!"), nil, nil, nil, "!"), "!1"
  end

  test "unary -" do
    assert_parses CallNode(expression("1"), nil, MINUS("-"), nil, nil, nil, "-@"), "-1"
  end

  test "unary ~" do
    assert_parses CallNode(expression("1"), nil, TILDE("~"), nil, nil, nil, "~"), "~1"
  end

  test "undef bare" do
    assert_parses UndefNode(KEYWORD_UNDEF("undef"), [SymbolNode(nil, IDENTIFIER("a"), nil)]), "undef a"
  end

  test "undef bare, multiple" do
    assert_parses UndefNode(KEYWORD_UNDEF("undef"), [SymbolNode(nil, IDENTIFIER("a"), nil), SymbolNode(nil, IDENTIFIER("b"), nil)]), "undef a, b"
  end

  test "undef symbol" do
    assert_parses UndefNode(KEYWORD_UNDEF("undef"), [SymbolNode(SYMBOL_BEGIN(":"), IDENTIFIER("a"), nil)]), "undef :a"
  end

  test "undef symbol, multiple" do
    expected = UndefNode(
      KEYWORD_UNDEF("undef"),
      [
        SymbolNode(SYMBOL_BEGIN(":"), IDENTIFIER("a"), nil),
        SymbolNode(SYMBOL_BEGIN(":"), IDENTIFIER("b"), nil),
        SymbolNode(SYMBOL_BEGIN(":"), IDENTIFIER("c"), nil)
      ]
    )

    assert_parses expected, "undef :a, :b, :c"
  end

  test "unless" do
    assert_parses UnlessNode(KEYWORD_UNLESS("unless"), expression("true"), Statements([expression("1")]), nil, KEYWORD_END("end")), "unless true; 1; end"
  end

  test "unless modifier" do
    assert_parses UnlessNode(KEYWORD_UNLESS("unless"), expression("true"), Statements([expression("1")]), nil, nil), "1 unless true"
  end

  test "unless else" do
    expected = UnlessNode(
      KEYWORD_UNLESS("unless"),
      expression("true"),
      Statements([expression("1")]),
      ElseNode(
        KEYWORD_ELSE("else"),
        Statements([expression("2")]),
        KEYWORD_END("end")
      ),
      KEYWORD_END("end")
    )

    assert_parses expected, "unless true\n1 else 2 end"
  end

  test "unless elsif" do
    expected = UnlessNode(
      KEYWORD_UNLESS("unless"),
      TrueNode(KEYWORD_TRUE("true")),
      Statements([TrueNode(KEYWORD_TRUE("true"))]),
      IfNode(
        KEYWORD_ELSIF("elsif"),
        FalseNode(KEYWORD_FALSE("false")),
        Statements([FalseNode(KEYWORD_FALSE("false"))]),
        IfNode(
          KEYWORD_ELSIF("elsif"),
          NilNode(KEYWORD_NIL("nil")),
          Statements([NilNode(KEYWORD_NIL("nil"))]),
          ElseNode(
            KEYWORD_ELSE("else"),
            Statements([SelfNode(KEYWORD_SELF("self"))]),
            KEYWORD_END("end")
          ),
          nil
        ),
        nil
      ),
      KEYWORD_END("end")
    )

    assert_parses expected, "unless true then true elsif false then false elsif nil then nil else self end"
  end

  test "until" do
    assert_parses UntilNode(KEYWORD_UNTIL("until"), expression("true"), Statements([expression("1")])), "until true; 1; end"
  end

  test "until modifier" do
    assert_parses UntilNode(KEYWORD_UNTIL("until"), expression("true"), Statements([expression("1")])), "1 until true"
  end

  test "while" do
    assert_parses WhileNode(KEYWORD_WHILE("while"), expression("true"), Statements([expression("1")])), "while true; 1; end"
  end

  test "while modifier" do
    assert_parses WhileNode(KEYWORD_WHILE("while"), expression("true"), Statements([expression("1")])), "1 while true"
  end

  test "yield" do
    assert_parses YieldNode(KEYWORD_YIELD("yield"), nil, nil, nil), "yield"
  end

  test "yield()" do
    assert_parses YieldNode(KEYWORD_YIELD("yield"), PARENTHESIS_LEFT("("), nil, PARENTHESIS_RIGHT(")")), "yield()"
  end

  test "yield(1)" do
    assert_parses YieldNode(KEYWORD_YIELD("yield"), PARENTHESIS_LEFT("("), ArgumentsNode([expression("1")]), PARENTHESIS_RIGHT(")")), "yield(1)"
  end

  test "yield(1, 2, 3)" do
    assert_parses YieldNode(KEYWORD_YIELD("yield"), PARENTHESIS_LEFT("("), ArgumentsNode([expression("1"), expression("2"), expression("3")]), PARENTHESIS_RIGHT(")")), "yield(1, 2, 3)"
  end

  test "TERM < FACTOR" do
    expected = CallNode(
      expression("1"),
      nil,
      PLUS("+"),
      nil,
      ArgumentsNode([
        CallNode(expression("2"), nil, STAR("*"), nil, ArgumentsNode([expression("3")]), nil, "*")
      ]),
      nil,
      "+"
    )

    assert_parses expected, "1 + 2 * 3"
  end

  test "FACTOR < EXPONENT" do
    expected = CallNode(
      expression("1"),
      nil,
      STAR("*"),
      nil,
      ArgumentsNode([
        CallNode(expression("2"), nil, STAR_STAR("**"), nil, ArgumentsNode([expression("3")]), nil, "**")
      ]),
      nil,
      "*"
    )

    assert_parses expected, "1 * 2 ** 3"
  end

  test "FACTOR > TERM" do
    expected = CallNode(
      CallNode(expression("1"), nil, STAR("*"), nil, ArgumentsNode([expression("2")]), nil, "*"),
      nil,
      PLUS("+"),
      nil,
      ArgumentsNode([expression("3")]),
      nil,
      "+"
    )

    assert_parses expected, "1 * 2 + 3"
  end

  test "MODIFIER left associativity" do
    expected = IfNode(
      KEYWORD_IF("if"),
      expression("c"),
      Statements([IfNode(KEYWORD_IF("if"), expression("b"), Statements([expression("a")]), nil, nil)]),
      nil,
      nil
    )

    assert_parses expected, "a if b if c"
  end

  test "begin statements" do
    expected = BeginNode(
      KEYWORD_BEGIN("begin"),
      Statements([expression("a")]),
      nil,
      KEYWORD_END("end"),
    )

    assert_parses expected, "begin\na\nend"
    assert_parses expected, "begin; a; end"
    assert_parses expected, "begin a\n end"
    assert_parses expected, "begin a; end"
  end

  test "endless method definition without arguments" do
    expected = DefNode(
      KEYWORD_DEF("def"),
      IDENTIFIER("foo"),
      nil,
      ParametersNode([], [], nil, [], nil, nil),
      nil,
      EQUAL("="),
      Statements([expression("123")]),
      nil,
      Scope([])
    )

    assert_parses expected, "def foo = 123"
  end

  test "endless method definition with arguments" do
    expected = DefNode(
      KEYWORD_DEF("def"),
      IDENTIFIER("foo"),
      PARENTHESIS_LEFT("("),
      ParametersNode([RequiredParameterNode(IDENTIFIER("bar"))], [], nil, [], nil, nil),
      PARENTHESIS_RIGHT(")"),
      EQUAL("="),
      Statements([expression("123")]),
      nil,
      Scope([IDENTIFIER("bar")])
    )

    assert_parses expected, "def foo(bar) = 123"
  end

  test "singleton class defintion" do
    expected = SClassNode(
      Scope([]),
      KEYWORD_CLASS("class"),
      LESS_LESS("<<"),
      expression("self"),
      Statements([]),
      KEYWORD_END("end"),
    )

    assert_parses expected, "class << self\nend"
    assert_parses expected, "class << self;end"
  end

  test "singleton class definition with method invocation for rhs" do
    expected = SClassNode(
      Scope([]),
      KEYWORD_CLASS("class"),
      LESS_LESS("<<"),
      CallNode(
        CallNode(nil, nil, IDENTIFIER("foo"), nil, nil, nil, "foo"),
        DOT("."),
        IDENTIFIER("bar"),
        nil,
        nil,
        nil,
        "bar"
      ),
      Statements([]),
      KEYWORD_END("end"),
    )

    assert_parses expected, "class << foo.bar\nend"
    assert_parses expected, "class << foo.bar;end"
  end

  test "singleton class defintion with statement" do
    expected = SClassNode(
      Scope([]),
      KEYWORD_CLASS("class"),
      LESS_LESS("<<"),
      expression("self"),
      Statements(
        [CallNode(
          IntegerLiteral(INTEGER("1")),
          nil,
          PLUS("+"),
          nil,
          ArgumentsNode([IntegerLiteral(INTEGER("2"))]),
          nil,
          "+"
        )]
      ),
      KEYWORD_END("end"),
    )

    assert_parses expected, "class << self\n1 + 2\nend"
    assert_parses expected, "class << self;1 + 2;end"
  end

  test "for loop" do
    expected = ForNode(
      KEYWORD_FOR("for"),
      expression("i"),
      KEYWORD_IN("in"),
      expression("1..10"),
      nil,
      Statements([expression("i")]),
      KEYWORD_END("end"),
    )

    assert_parses expected, "for i in 1..10\ni\nend"
  end

  test "for loop with do keyword" do
    expected = ForNode(
      KEYWORD_FOR("for"),
      expression("i"),
      KEYWORD_IN("in"),
      expression("1..10"),
      KEYWORD_DO("do"),
      Statements([expression("i")]),
      KEYWORD_END("end"),
    )

    assert_parses expected, "for i in 1..10 do\ni\nend"
  end

  test "for loop no newlines" do
    expected = ForNode(
      KEYWORD_FOR("for"),
      expression("i"),
      KEYWORD_IN("in"),
      expression("1..10"),
      nil,
      Statements([expression("i")]),
      KEYWORD_END("end"),
    )

    assert_parses expected, "for i in 1..10 i end"
  end

  test "for loop with semicolons" do
    expected = ForNode(
      KEYWORD_FOR("for"),
      expression("i"),
      KEYWORD_IN("in"),
      expression("1..10"),
      nil,
      Statements([expression("i")]),
      KEYWORD_END("end"),
    )

    assert_parses expected, "for i in 1..10; i; end"
  end

  test "for loop with 2 indexes" do
    expected = ForNode(
      KEYWORD_FOR("for"),
      MultiTargetNode([
        expression("i"),
        expression("j"),
      ]),
      KEYWORD_IN("in"),
      expression("1..10"),
      nil,
      Statements([expression("i")]),
      KEYWORD_END("end"),
    )

    assert_parses expected, "for i,j in 1..10\ni\nend"
  end

  test "for loop with 3 indexes" do
    expected = ForNode(
      KEYWORD_FOR("for"),
      MultiTargetNode([
        expression("i"),
        expression("j"),
        expression("k"),
      ]),
      KEYWORD_IN("in"),
      expression("1..10"),
      nil,
      Statements([expression("i")]),
      KEYWORD_END("end"),
    )

    assert_parses expected, "for i,j,k in 1..10\ni\nend"
  end

<<<<<<< HEAD
  test "rescue modifier" do
    expected = RescueModifierNode(
      CallNode(nil, nil, IDENTIFIER("foo"), nil, nil, nil, "foo"),
      KEYWORD_RESCUE("rescue"),
      NilNode(KEYWORD_NIL("nil"))
    )

    assert_parses expected, "foo rescue nil"
    assert_parses expected, "foo rescue\nnil"
  end

  test "rescue modifier within a ternary operator" do
    expected = Ternary(
      RescueModifierNode(
        CallNode(nil, nil, IDENTIFIER("foo"), nil, nil, nil, "foo"),
        KEYWORD_RESCUE("rescue"),
        NilNode(KEYWORD_NIL("nil"))
      ),
      QUESTION_MARK("?"),
      IntegerLiteral(INTEGER("1")),
      COLON(":"),
      IntegerLiteral(INTEGER("2"))
    )

    assert_parses expected, "foo rescue nil ? 1 : 2"
  end

  test "rescue modifier with logical operator" do
    expected = RescueModifierNode(
      CallNode(nil, nil, IDENTIFIER("foo"), nil, nil, nil, "foo"),
      KEYWORD_RESCUE("rescue"),
      OrNode(NilNode(KEYWORD_NIL("nil")), PIPE_PIPE("||"), IntegerLiteral(INTEGER("1")))
    )

    assert_parses expected, "foo rescue nil || 1"
=======
  test "ensure statements" do
    expected = BeginNode(
      KEYWORD_BEGIN("begin"),
      Statements([expression("a")]),
      EnsureNode(
        KEYWORD_ENSURE("ensure"),
        Statements([expression("b")]),
        KEYWORD_END("end"),
      ),
      nil,
    )

    assert_parses expected, "begin\na\nensure\nb\nend"
    assert_parses expected, "begin; a; ensure; b; end"
    assert_parses expected, "begin a\n ensure b\n end"
    assert_parses expected, "begin a; ensure b; end"
>>>>>>> 4359b777
  end

  private

  def assert_serializes(expected, source)
    YARP.load(source, YARP.dump(source)) => YARP::Program[statements: YARP::Statements[body: [*, node]]]
    assert_equal expected, node
  end

  def assert_parses(expected, source)
    assert_equal expected, expression(source)
    assert_serializes expected, source

    YARP.lex_ripper(source).zip(YARP.lex_compat(source)).each do |(ripper, yarp)|
      assert_equal ripper[0...-1], yarp[0...-1]
    end
  end

  def expression(source)
    YARP.parse(source) => YARP::ParseResult[
      node: YARP::Program[statements: YARP::Statements[body: [*, node]]],
      errors: []
    ]

    node
  end
end<|MERGE_RESOLUTION|>--- conflicted
+++ resolved
@@ -1830,7 +1830,6 @@
     assert_parses expected, "for i,j,k in 1..10\ni\nend"
   end
 
-<<<<<<< HEAD
   test "rescue modifier" do
     expected = RescueModifierNode(
       CallNode(nil, nil, IDENTIFIER("foo"), nil, nil, nil, "foo"),
@@ -1866,7 +1865,8 @@
     )
 
     assert_parses expected, "foo rescue nil || 1"
-=======
+  end
+
   test "ensure statements" do
     expected = BeginNode(
       KEYWORD_BEGIN("begin"),
@@ -1883,7 +1883,6 @@
     assert_parses expected, "begin; a; ensure; b; end"
     assert_parses expected, "begin a\n ensure b\n end"
     assert_parses expected, "begin a; ensure b; end"
->>>>>>> 4359b777
   end
 
   private
