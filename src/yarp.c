#include "yarp.h"

#define YP_STRINGIZE0(expr) #expr
#define YP_STRINGIZE(expr) YP_STRINGIZE0(expr)
#define YP_VERSION_MACRO YP_STRINGIZE(YP_VERSION_MAJOR) "." YP_STRINGIZE(YP_VERSION_MINOR) "." YP_STRINGIZE(YP_VERSION_PATCH)

#define YP_TAB_WHITESPACE_SIZE 8

char* yp_version(void) {
  return YP_VERSION_MACRO;
}

/******************************************************************************/
/* Debugging                                                                  */
/******************************************************************************/

__attribute__((unused)) static const char *
debug_context(yp_context_t context) {
  switch (context) {
    case YP_CONTEXT_BEGIN: return "BEGIN";
    case YP_CONTEXT_CLASS: return "CLASS";
    case YP_CONTEXT_CASE_IN: return "CASE_IN";
    case YP_CONTEXT_CASE_WHEN: return "CASE_WHEN";
    case YP_CONTEXT_DEF: return "DEF";
    case YP_CONTEXT_DEF_PARAMS: return "DEF_PARAMS";
    case YP_CONTEXT_ENSURE: return "ENSURE";
    case YP_CONTEXT_ELSE: return "ELSE";
    case YP_CONTEXT_ELSIF: return "ELSIF";
    case YP_CONTEXT_EMBEXPR: return "EMBEXPR";
    case YP_CONTEXT_BLOCK_BRACES: return "BLOCK_BRACES";
    case YP_CONTEXT_BLOCK_KEYWORDS: return "BLOCK_KEYWORDS";
    case YP_CONTEXT_FOR: return "FOR";
    case YP_CONTEXT_IF: return "IF";
    case YP_CONTEXT_MAIN: return "MAIN";
    case YP_CONTEXT_MODULE: return "MODULE";
    case YP_CONTEXT_PARENS: return "PARENS";
    case YP_CONTEXT_POSTEXE: return "POSTEXE";
    case YP_CONTEXT_PREDICATE: return "PREDICATE";
    case YP_CONTEXT_PREEXE: return "PREEXE";
    case YP_CONTEXT_RESCUE: return "RESCUE";
    case YP_CONTEXT_RESCUE_ELSE: return "RESCUE_ELSE";
    case YP_CONTEXT_SCLASS: return "SCLASS";
    case YP_CONTEXT_UNLESS: return "UNLESS";
    case YP_CONTEXT_UNTIL: return "UNTIL";
    case YP_CONTEXT_WHILE: return "WHILE";
    case YP_CONTEXT_LAMBDA_BRACES: return "LAMBDA_BRACES";
    case YP_CONTEXT_LAMBDA_DO_END: return "LAMBDA_DO_END";
  }
  return NULL;
}

__attribute__((unused)) static void
debug_contexts(yp_parser_t *parser) {
  yp_context_node_t *context_node = parser->current_context;
  fprintf(stderr, "CONTEXTS: ");

  if (context_node != NULL) {
    while (context_node != NULL) {
      fprintf(stderr, "%s", debug_context(context_node->context));
      context_node = context_node->prev;
      if (context_node != NULL) {
        fprintf(stderr, " <- ");
      }
    }
  } else {
    fprintf(stderr, "NONE");
  }

  fprintf(stderr, "\n");
}

__attribute__((unused)) static void
debug_node(const char *message, yp_parser_t *parser, yp_node_t *node) {
  yp_buffer_t buffer;
  yp_buffer_init(&buffer);
  yp_prettyprint(parser, node, &buffer);

  fprintf(stderr, "%s\n%.*s\n", message, (int) buffer.length, buffer.value);
  yp_buffer_free(&buffer);
}

__attribute__((unused)) static void
debug_lex_mode(yp_parser_t *parser) {
  yp_lex_mode_t *lex_mode = parser->lex_modes.current;
  bool first = true;

  while (lex_mode != NULL) {
    if (first) {
      first = false;
    } else {
      fprintf(stderr, " <- ");
    }

    switch (lex_mode->mode) {
      case YP_LEX_DEFAULT: fprintf(stderr, "DEFAULT"); break;
      case YP_LEX_EMBEXPR: fprintf(stderr, "EMBEXPR"); break;
      case YP_LEX_EMBVAR: fprintf(stderr, "EMBVAR"); break;
      case YP_LEX_HEREDOC: fprintf(stderr, "HEREDOC"); break;
      case YP_LEX_LIST: fprintf(stderr, "LIST (terminator=%c, interpolation=%d)", lex_mode->as.list.terminator, lex_mode->as.list.interpolation); break;
      case YP_LEX_REGEXP: fprintf(stderr, "REGEXP (terminator=%c)", lex_mode->as.regexp.terminator); break;
      case YP_LEX_STRING: fprintf(stderr, "STRING (terminator=%c, interpolation=%d)", lex_mode->as.string.terminator, lex_mode->as.string.interpolation); break;
    }

    lex_mode = lex_mode->prev;
  }

  fprintf(stderr, "\n");
}

__attribute__((unused)) static void
debug_state(yp_parser_t *parser) {
  fprintf(stderr, "STATE: ");
  bool first = true;

  if (parser->lex_state == YP_LEX_STATE_NONE) {
    fprintf(stderr, "NONE\n");
    return;
  }

#define CHECK_STATE(state) \
  if (parser->lex_state & state) { \
    if (!first) fprintf(stderr, "|"); \
    fprintf(stderr, "%s", #state); \
    first = false; \
  }

  CHECK_STATE(YP_LEX_STATE_BEG)
  CHECK_STATE(YP_LEX_STATE_END)
  CHECK_STATE(YP_LEX_STATE_ENDARG)
  CHECK_STATE(YP_LEX_STATE_ENDFN)
  CHECK_STATE(YP_LEX_STATE_ARG)
  CHECK_STATE(YP_LEX_STATE_CMDARG)
  CHECK_STATE(YP_LEX_STATE_MID)
  CHECK_STATE(YP_LEX_STATE_FNAME)
  CHECK_STATE(YP_LEX_STATE_DOT)
  CHECK_STATE(YP_LEX_STATE_CLASS)
  CHECK_STATE(YP_LEX_STATE_LABEL)
  CHECK_STATE(YP_LEX_STATE_LABELED)
  CHECK_STATE(YP_LEX_STATE_FITEM)

#undef CHECK_STATE

  fprintf(stderr, "\n");
}

__attribute__((unused)) static void
debug_token(yp_token_t * token) {
  fprintf(stderr, "%s: \"%.*s\"\n", yp_token_type_to_str(token->type), (int) (token->end - token->start), token->start);
}

__attribute__((unused)) static void
debug_scope(yp_parser_t *parser) {
  fprintf(stderr, "SCOPE:\n");

  yp_token_list_t token_list = parser->current_scope->node->locals;
  for (size_t index = 0; index < token_list.size; index++) {
    debug_token(&token_list.tokens[index]);
  }

  fprintf(stderr, "\n");
}

/******************************************************************************/
/* Node-related functions                                                     */
/******************************************************************************/

// In a lot of places in the tree you can have tokens that are not provided but
// that do not cause an error. For example, in a method call without
// parentheses. In these cases we set the token to the "not provided" type. For
// example:
//
//     yp_token_t token;
//     not_provided(&token, parser->previous.end);
//
static inline yp_token_t
not_provided(yp_parser_t *parser) {
  return (yp_token_t) { .type = YP_TOKEN_NOT_PROVIDED, .start = parser->start, .end = parser->start };
}

#define YP_LOCATION_NULL_VALUE(parser) ((yp_location_t) { .start = parser->start, .end = parser->start })
#define YP_LOCATION_TOKEN_VALUE(token) ((yp_location_t) { .start = (token)->start, .end = (token)->end })
#define YP_LOCATION_NODE_VALUE(node) ((yp_location_t) { .start = (node)->location.start, .end = (node)->location.end })
#define YP_LOCATION_NODE_BASE_VALUE(node) ((yp_location_t) { .start = (node)->base.location.start, .end = (node)->base.location.end })
#define YP_OPTIONAL_LOCATION_TOKEN_VALUE(token) ((token)->type == YP_TOKEN_NOT_PROVIDED ? (yp_location_t) { .start = NULL, .end = NULL } : YP_LOCATION_TOKEN_VALUE(token))
#define YP_TOKEN_NOT_PROVIDED_VALUE(parser) ((yp_token_t) { .type = YP_TOKEN_NOT_PROVIDED, .start = (parser)->start, .end = (parser)->start })

// This is a special out parameter to the parse_arguments_list function that
// includes opening and closing parentheses in addition to the arguments since
// it's so common. It is handy to use when passing argument information to one
// of the call node creation functions.
typedef struct {
  yp_token_t opening;
  yp_arguments_node_t *arguments;
  yp_token_t closing;
  yp_block_node_t *block;
} yp_arguments_t;

// Initialize a stack-allocated yp_arguments_t struct to its default values and
// return it.
static inline yp_arguments_t
yp_arguments(yp_parser_t *parser) {
  return (yp_arguments_t) {
    .opening = YP_TOKEN_NOT_PROVIDED_VALUE(parser),
    .arguments = NULL,
    .closing = YP_TOKEN_NOT_PROVIDED_VALUE(parser),
    .block = NULL
  };
}

// Append a new node onto the end of the node list.
static void
yp_node_list_append2(yp_node_list_t *list, yp_node_t *node) {
  if (list->size == list->capacity) {
    list->capacity = list->capacity == 0 ? 4 : list->capacity * 2;
    list->nodes = realloc(list->nodes, list->capacity * sizeof(yp_node_t *));
  }
  list->nodes[list->size++] = node;
}

// Allocate the space for a new yp_node_t. Currently we're not using the
// parser argument, but it's there to allow for the future possibility of
// pre-allocating larger memory pools and then pulling from those here.
static inline yp_node_t *
yp_node_alloc(yp_parser_t *parser) {
  return (yp_node_t *) malloc(sizeof(yp_node_t));
}

// Allocate the space for a specific node type.
#define YP_NODE_ALLOC(type) ((type *)malloc(sizeof(type)))

/******************************************************************************/
/* Node creation functions                                                    */
/******************************************************************************/

// Allocate and initialize a new StatementsNode node.
static yp_statements_node_t *
yp_statements_node_create(yp_parser_t *parser);

// Append a new node to the given StatementsNode node's body.
static void
yp_statements_node_body_append(yp_statements_node_t *node, yp_node_t *statement);

// Allocate and initialize a new node of the given type from the given token.
// This function is used for simple nodes that effectively wrap a token.
static inline yp_node_t *
yp_node_create_from_token(yp_parser_t *parser, yp_node_type_t type, const yp_token_t *token) {
  yp_node_t *node = yp_node_alloc(parser);
  *node = (yp_node_t) { .type = type, .location = YP_LOCATION_TOKEN_VALUE(token) };
  return node;
}

// Allocate and initialize a new alias node.
static yp_alias_node_t *
yp_alias_node_create(yp_parser_t *parser, const yp_token_t *keyword, yp_node_t *new_name, yp_node_t *old_name) {
  assert(keyword->type == YP_TOKEN_KEYWORD_ALIAS);
  yp_alias_node_t *node = YP_NODE_ALLOC(yp_alias_node_t);

  *node = (yp_alias_node_t) {
    {
      .type = YP_NODE_ALIAS_NODE,
      .location = {
        .start = keyword->start,
        .end = old_name->location.end
      },
    },
    .new_name = new_name,
    .old_name = old_name,
    .keyword_loc = YP_LOCATION_TOKEN_VALUE(keyword)
  };

  return node;
}

// Allocate a new AlternationPatternNode node.
static yp_alternation_pattern_node_t *
yp_alternation_pattern_node_create(yp_parser_t *parser, yp_node_t *left, yp_node_t *right, const yp_token_t *operator) {
  yp_alternation_pattern_node_t *node = YP_NODE_ALLOC(yp_alternation_pattern_node_t);

  *node = (yp_alternation_pattern_node_t) {
    {
      .type = YP_NODE_ALTERNATION_PATTERN_NODE,
      .location = {
        .start = left->location.start,
        .end = right->location.end
      },
    },
    .left = left,
    .right = right,
    .operator_loc = YP_LOCATION_TOKEN_VALUE(operator)
  };

  return node;
}

// Allocate and initialize a new and node.
static yp_and_node_t *
yp_and_node_create(yp_parser_t *parser, yp_node_t *left, const yp_token_t *operator, yp_node_t *right) {
  yp_and_node_t *node = YP_NODE_ALLOC(yp_and_node_t);

  *node = (yp_and_node_t) {
    {
      .type = YP_NODE_AND_NODE,
      .location = {
        .start = left->location.start,
        .end = right->location.end
      },
    },
    .left = left,
    .operator = *operator,
    .right = right
  };

  return node;
}

// Allocate an initialize a new arguments node.
static yp_arguments_node_t *
yp_arguments_node_create(yp_parser_t *parser) {
  yp_arguments_node_t *node = YP_NODE_ALLOC(yp_arguments_node_t);

  *node = (yp_arguments_node_t) {
    {
      .type = YP_NODE_ARGUMENTS_NODE,
      .location = YP_LOCATION_NULL_VALUE(parser)
    }
  };

  yp_node_list_init(&node->arguments);
  return node;
}

// Return the size of the given arguments node.
static size_t
yp_arguments_node_size(yp_arguments_node_t *node) {
  return node->arguments.size;
}

// Append an argument to an arguments node.
static void
yp_arguments_node_arguments_append(yp_arguments_node_t *node, yp_node_t *argument) {
  if (yp_arguments_node_size(node) == 0) {
    node->base.location.start = argument->location.start;
  }

  node->base.location.end = argument->location.end;
  yp_node_list_append2(&node->arguments, argument);
}

// Allocate and initialize a new ArrayNode node.
static yp_array_node_t *
yp_array_node_create(yp_parser_t *parser, const yp_token_t *opening, const yp_token_t *closing) {
  yp_array_node_t *node = YP_NODE_ALLOC(yp_array_node_t);

  *node = (yp_array_node_t) {
    {
      .type = YP_NODE_ARRAY_NODE,
      .location = {
        .start = opening->start,
        .end = closing->end
      },
    },
    .opening = *opening,
    .closing = *closing
  };

  yp_node_list_init(&node->elements);
  return node;
}

// Return the size of the given array node.
static inline size_t
yp_array_node_size(yp_array_node_t *node) {
  return node->elements.size;
}

// Append an argument to an array node.
static inline void
yp_array_node_elements_append(yp_array_node_t *node, yp_node_t *element) {
  yp_node_list_append2(&node->elements, element);
}

// Set the closing token and end location of an array node.
static void
yp_array_node_close_set(yp_array_node_t *node, const yp_token_t *closing) {
  assert(closing->type == YP_TOKEN_BRACKET_RIGHT || closing->type == YP_TOKEN_STRING_END || closing->type == YP_TOKEN_MISSING);
  node->base.location.end = closing->end;
  node->closing = *closing;
}

// Allocate and initialize a new array pattern node. The node list given in the
// nodes parameter is guaranteed to have at least two nodes.
static yp_array_pattern_node_t *
yp_array_pattern_node_node_list_create(yp_parser_t *parser, yp_node_list_t *nodes) {
  yp_array_pattern_node_t *node = YP_NODE_ALLOC(yp_array_pattern_node_t);

  *node = (yp_array_pattern_node_t) {
    {
      .type = YP_NODE_ARRAY_PATTERN_NODE,
      .location = {
        .start = nodes->nodes[0]->location.start,
        .end = nodes->nodes[nodes->size - 1]->location.end
      },
    },
    .constant = NULL,
    .rest = NULL
  };

  // For now we're going to just copy over each pointer manually. This could be
  // much more efficient, as we could instead resize the node list.
  yp_node_list_init(&node->requireds);
  yp_node_list_init(&node->posts);

  bool found_rest = false;
  for (size_t index = 0; index < nodes->size; index++) {
    yp_node_t *child = nodes->nodes[index];

    if (child->type == YP_NODE_SPLAT_NODE) {
      node->rest = child;
      found_rest = true;
    } else if (found_rest) {
      yp_node_list_append2(&node->posts, child);
    } else {
      yp_node_list_append2(&node->requireds, child);
    }
  }

  return node;
}

// Allocate and initialize a new array pattern node from a single rest node.
static yp_array_pattern_node_t *
yp_array_pattern_node_rest_create(yp_parser_t *parser, yp_node_t *rest) {
  yp_array_pattern_node_t *node = YP_NODE_ALLOC(yp_array_pattern_node_t);

  *node = (yp_array_pattern_node_t) {
    {
      .type = YP_NODE_ARRAY_PATTERN_NODE,
      .location = rest->location,
    },
    .constant = NULL,
    .rest = rest
  };

  yp_node_list_init(&node->requireds);
  yp_node_list_init(&node->posts);

  return node;
}

// Allocate and initialize a new array pattern node from a constant and opening
// and closing tokens.
static yp_array_pattern_node_t *
yp_array_pattern_node_constant_create(yp_parser_t *parser, yp_node_t *constant, const yp_token_t *opening, const yp_token_t *closing) {
  yp_array_pattern_node_t *node = YP_NODE_ALLOC(yp_array_pattern_node_t);

  *node = (yp_array_pattern_node_t) {
    {
      .type = YP_NODE_ARRAY_PATTERN_NODE,
      .location = {
        .start = constant->location.start,
        .end = closing->end
      },
    },
    .constant = constant,
    .rest = NULL,
    .opening_loc = YP_LOCATION_TOKEN_VALUE(opening),
    .closing_loc = YP_LOCATION_TOKEN_VALUE(closing)
  };

  yp_node_list_init(&node->requireds);
  yp_node_list_init(&node->posts);

  return node;
}

// Allocate and initialize a new array pattern node from an opening and closing
// token.
static yp_array_pattern_node_t *
yp_array_pattern_node_empty_create(yp_parser_t *parser, const yp_token_t *opening, const yp_token_t *closing) {
  yp_array_pattern_node_t *node = YP_NODE_ALLOC(yp_array_pattern_node_t);

  *node = (yp_array_pattern_node_t) {
    {
      .type = YP_NODE_ARRAY_PATTERN_NODE,
      .location = {
        .start = opening->start,
        .end = closing->end
      },
    },
    .constant = NULL,
    .rest = NULL,
    .opening_loc = YP_LOCATION_TOKEN_VALUE(opening),
    .closing_loc = YP_LOCATION_TOKEN_VALUE(closing)
  };

  yp_node_list_init(&node->requireds);
  yp_node_list_init(&node->posts);

  return node;
}

static inline void
yp_array_pattern_node_requireds_append(yp_array_pattern_node_t *node, yp_node_t *inner) {
  yp_node_list_append2(&node->requireds, inner);
}

// Allocate and initialize a new AsPatternNode node.
static yp_as_pattern_node_t *
yp_as_pattern_node_create(yp_parser_t *parser, yp_node_t *value, yp_node_t *target, const yp_token_t *operator) {
  yp_as_pattern_node_t *node = YP_NODE_ALLOC(yp_as_pattern_node_t);

  *node = (yp_as_pattern_node_t) {
    {
      .type = YP_NODE_AS_PATTERN_NODE,
      .location = {
        .start = value->location.start,
        .end = target->location.end
      },
    },
    .value = value,
    .target = target,
    .operator_loc = YP_LOCATION_TOKEN_VALUE(operator)
  };

  return node;
}

// Allocate and initialize a new assoc node.
static yp_assoc_node_t *
yp_assoc_node_create(yp_parser_t *parser, yp_node_t *key, const yp_token_t *operator, yp_node_t *value) {
  yp_assoc_node_t *node = YP_NODE_ALLOC(yp_assoc_node_t);
  const char *end;

  if (value != NULL) {
    end = value->location.end;
  } else if (operator->type != YP_TOKEN_NOT_PROVIDED) {
    end = operator->end;
  } else {
    end = key->location.end;
  }

  *node = (yp_assoc_node_t) {
    {
      .type = YP_NODE_ASSOC_NODE,
      .location = {
        .start = key->location.start,
        .end = end
      },
    },
    .key = key,
    .operator = *operator,
    .value = value
  };

  return node;
}

// Allocate and initialize a new assoc splat node.
static yp_assoc_splat_node_t *
yp_assoc_splat_node_create(yp_parser_t *parser, yp_node_t *value, const yp_token_t *operator) {
  assert(operator->type == YP_TOKEN_USTAR_STAR);
  yp_assoc_splat_node_t *node = YP_NODE_ALLOC(yp_assoc_splat_node_t);

  *node = (yp_assoc_splat_node_t) {
    {
      .type = YP_NODE_ASSOC_SPLAT_NODE,
      .location = {
        .start = operator->start,
        .end = value == NULL ? operator->end : value->location.end
      },
    },
    .value = value,
    .operator_loc = YP_LOCATION_TOKEN_VALUE(operator)
  };

  return node;
}

// Allocate and initialize new a begin node.
static yp_begin_node_t *
yp_begin_node_create(yp_parser_t *parser, const yp_token_t *begin_keyword, yp_statements_node_t *statements) {
  yp_begin_node_t *node = YP_NODE_ALLOC(yp_begin_node_t);

  *node = (yp_begin_node_t) {
    {
      .type = YP_NODE_BEGIN_NODE,
      .location = {
        .start = begin_keyword->start,
        .end = statements == NULL ? begin_keyword->end : statements->base.location.end
      },
    },
    .begin_keyword = *begin_keyword,
    .statements = statements,
    .end_keyword = YP_TOKEN_NOT_PROVIDED_VALUE(parser)
  };

  return node;
}

// Set the rescue clause and end location of a begin node.
static void
yp_begin_node_rescue_clause_set(yp_begin_node_t *node, yp_rescue_node_t *rescue_clause) {
  node->base.location.end = rescue_clause->base.location.end;
  node->rescue_clause = rescue_clause;
}

// Set the else clause and end location of a begin node.
static void
yp_begin_node_else_clause_set(yp_begin_node_t *node, yp_else_node_t *else_clause) {
  node->base.location.end = else_clause->base.location.end;
  node->else_clause = else_clause;
}

// Set the ensure clause and end location of a begin node.
static void
yp_begin_node_ensure_clause_set(yp_begin_node_t *node, yp_ensure_node_t *ensure_clause) {
  node->base.location.end = ensure_clause->base.location.end;
  node->ensure_clause = ensure_clause;
}

// Set the end keyword and end location of a begin node.
static void
yp_begin_node_end_keyword_set(yp_begin_node_t *node, const yp_token_t *end_keyword) {
  assert(end_keyword->type == YP_TOKEN_KEYWORD_END || end_keyword->type == YP_TOKEN_MISSING);

  node->base.location.end = end_keyword->end;
  node->end_keyword = *end_keyword;
}

// Allocate and initialize a new BlockArgumentNode node.
static yp_block_argument_node_t *
yp_block_argument_node_create(yp_parser_t *parser, const yp_token_t *operator, yp_node_t *expression) {
  yp_block_argument_node_t *node = YP_NODE_ALLOC(yp_block_argument_node_t);

  *node = (yp_block_argument_node_t) {
    {
      .type = YP_NODE_BLOCK_ARGUMENT_NODE,
      .location = {
        .start = operator->start,
        .end = expression == NULL ? operator->end : expression->location.end
      },
    },
    .expression = expression,
    .operator_loc = YP_LOCATION_TOKEN_VALUE(operator)
  };

  return node;
}

// Allocate and initialize a new BlockNode node.
static yp_block_node_t *
yp_block_node_create(yp_parser_t *parser, yp_scope_node_t *scope, const yp_token_t *opening, yp_block_parameters_node_t *parameters, yp_node_t *statements, const yp_token_t *closing) {
  yp_block_node_t *node = YP_NODE_ALLOC(yp_block_node_t);

  *node = (yp_block_node_t) {
    {
      .type = YP_NODE_BLOCK_NODE,
      .location = { .start = opening->start, .end = closing->end },
    },
    .scope = scope,
    .parameters = parameters,
    .statements = statements,
    .opening_loc = YP_LOCATION_TOKEN_VALUE(opening),
    .closing_loc = YP_LOCATION_TOKEN_VALUE(closing)
  };

  return node;
}

// Allocate and initialize a new BlockParameterNode node.
static yp_block_parameter_node_t *
yp_block_parameter_node_create(yp_parser_t *parser, const yp_token_t *name, const yp_token_t *operator) {
  assert(operator->type == YP_TOKEN_NOT_PROVIDED || operator->type == YP_TOKEN_AMPERSAND);
  yp_block_parameter_node_t *node = YP_NODE_ALLOC(yp_block_parameter_node_t);

  *node = (yp_block_parameter_node_t) {
    {
      .type = YP_NODE_BLOCK_PARAMETER_NODE,
      .location = {
        .start = operator->start,
        .end = (name->type == YP_TOKEN_NOT_PROVIDED ? operator->end : name->end)
      },
    },
    .name = *name,
    .operator_loc = YP_LOCATION_TOKEN_VALUE(operator)
  };

  return node;
}

// Allocate and initialize a new BlockParametersNode node.
static yp_block_parameters_node_t *
yp_block_parameters_node_create(yp_parser_t *parser, yp_parameters_node_t *parameters) {
  yp_block_parameters_node_t *node = YP_NODE_ALLOC(yp_block_parameters_node_t);

  *node = (yp_block_parameters_node_t) {
    {
      .type = YP_NODE_BLOCK_PARAMETERS_NODE,
      .location = parameters == NULL ? YP_LOCATION_NULL_VALUE(parser) : YP_LOCATION_NODE_BASE_VALUE(parameters),
    },
    .parameters = parameters
  };

  yp_token_list_init(&node->locals);
  return node;
}

// Append a new block-local variable to a BlockParametersNode node.
static void
yp_block_parameters_node_append_local(yp_block_parameters_node_t *node, const yp_token_t *local) {
  assert(local->type == YP_TOKEN_IDENTIFIER);

  yp_token_list_append(&node->locals, local);
  if (node->base.location.start == NULL) node->base.location.start = local->start;
  node->base.location.end = local->end;
}

// Allocate and initialize a new BreakNode node.
static yp_break_node_t *
yp_break_node_create(yp_parser_t *parser, const yp_token_t *keyword, yp_arguments_node_t *arguments) {
  assert(keyword->type == YP_TOKEN_KEYWORD_BREAK);
  yp_break_node_t *node = YP_NODE_ALLOC(yp_break_node_t);

  *node = (yp_break_node_t) {
    {
      .type = YP_NODE_BREAK_NODE,
      .location = {
        .start = keyword->start,
        .end = (arguments == NULL ? keyword->end : arguments->base.location.end)
      },
    },
    .arguments = arguments,
    .keyword_loc = YP_LOCATION_TOKEN_VALUE(keyword)
  };

  return node;
}

// Allocate and initialize a new CallNode node. This sets everything to NULL or
// YP_TOKEN_NOT_PROVIDED as appropriate such that its values can be overridden
// in the various specializations of this function.
static yp_node_t *
yp_call_node_create(yp_parser_t *parser) {
  yp_node_t *node = yp_node_alloc(parser);

  *node = (yp_node_t) {
    .type = YP_NODE_CALL_NODE,
    .location = YP_LOCATION_NULL_VALUE(parser),
    .as.call_node = {
      .receiver = NULL,
      .call_operator = YP_TOKEN_NOT_PROVIDED_VALUE(parser),
      .message = YP_TOKEN_NOT_PROVIDED_VALUE(parser),
      .opening = YP_TOKEN_NOT_PROVIDED_VALUE(parser),
      .arguments = NULL,
      .closing = YP_TOKEN_NOT_PROVIDED_VALUE(parser),
      .block = NULL
    }
  };

  return node;
}

// Allocate and initialize a new CallNode node from an aref or an aset
// expression.
static yp_node_t *
yp_call_node_aref_create(yp_parser_t *parser, yp_node_t *receiver, yp_arguments_t *arguments) {
  yp_node_t *node = yp_call_node_create(parser);

  node->location.start = receiver->location.start;
  if (arguments->block != NULL) {
    node->location.end = arguments->block->base.location.end;
  } else {
    node->location.end = arguments->closing.end;
  }

  node->as.call_node.receiver = receiver;
  node->as.call_node.message = (yp_token_t) {
    .type = YP_TOKEN_BRACKET_LEFT_RIGHT,
    .start = arguments->opening.start,
    .end = arguments->opening.end
  };

  node->as.call_node.opening = arguments->opening;
  node->as.call_node.arguments = arguments->arguments;
  node->as.call_node.closing = arguments->closing;
  node->as.call_node.block = arguments->block;

  yp_string_constant_init(&node->as.call_node.name, "[]", 2);
  return node;
}

// Allocate and initialize a new CallNode node from a binary expression.
static yp_node_t *
yp_call_node_binary_create(yp_parser_t *parser, yp_node_t *receiver, yp_token_t *operator, yp_node_t *argument) {
  yp_node_t *node = yp_call_node_create(parser);

  node->location.start = receiver->location.start;
  node->location.end = argument->location.end;

  node->as.call_node.receiver = receiver;
  node->as.call_node.message = *operator;

  yp_arguments_node_t *arguments = yp_arguments_node_create(parser);
  yp_arguments_node_arguments_append(arguments, argument);
  node->as.call_node.arguments = arguments;

  yp_string_shared_init(&node->as.call_node.name, operator->start, operator->end);
  return node;
}

// Allocate and initialize a new CallNode node from a call expression.
static yp_node_t *
yp_call_node_call_create(yp_parser_t *parser, yp_node_t *receiver, yp_token_t *operator, yp_token_t *message, yp_arguments_t *arguments) {
  yp_node_t *node = yp_call_node_create(parser);

  node->location.start = receiver->location.start;
  if (arguments->block != NULL) {
    node->location.end = arguments->block->base.location.end;
  } else if (arguments->closing.type != YP_TOKEN_NOT_PROVIDED) {
    node->location.end = arguments->closing.end;
  } else if (arguments->arguments != NULL) {
    node->location.end = arguments->arguments->base.location.end;
  } else {
    node->location.end = message->end;
  }

  node->as.call_node.receiver = receiver;
  node->as.call_node.call_operator = *operator;
  node->as.call_node.message = *message;
  node->as.call_node.opening = arguments->opening;
  node->as.call_node.arguments = arguments->arguments;
  node->as.call_node.closing = arguments->closing;
  node->as.call_node.block = arguments->block;

  yp_string_shared_init(&node->as.call_node.name, message->start, message->end);
  return node;
}

// Allocate and initialize a new CallNode node from a call to a method name
// without a receiver that could not have been a local variable read.
static yp_node_t *
yp_call_node_fcall_create(yp_parser_t *parser, yp_token_t *message, yp_arguments_t *arguments) {
  yp_node_t *node = yp_call_node_create(parser);

  node->location.start = message->start;
  if (arguments->block != NULL) {
    node->location.end = arguments->block->base.location.end;
  } else {
    node->location.end = arguments->closing.end;
  }

  node->as.call_node.message = *message;
  node->as.call_node.opening = arguments->opening;
  node->as.call_node.arguments = arguments->arguments;
  node->as.call_node.closing = arguments->closing;
  node->as.call_node.block = arguments->block;

  yp_string_shared_init(&node->as.call_node.name, message->start, message->end);
  return node;
}

// Allocate and initialize a new CallNode node from a not expression.
static yp_node_t *
yp_call_node_not_create(yp_parser_t *parser, yp_node_t *receiver, yp_token_t *message, yp_arguments_t *arguments) {
  yp_node_t *node = yp_call_node_create(parser);

  node->location.start = message->start;
  if (arguments->closing.type != YP_TOKEN_NOT_PROVIDED) {
    node->location.end = arguments->closing.end;
  } else {
    node->location.end = receiver->location.end;
  }

  node->as.call_node.receiver = receiver;
  node->as.call_node.message = *message;
  node->as.call_node.opening = arguments->opening;
  node->as.call_node.arguments = arguments->arguments;
  node->as.call_node.closing = arguments->closing;

  yp_string_constant_init(&node->as.call_node.name, "!", 1);
  return node;
}

// Allocate and initialize a new CallNode node from a call shorthand expression.
static yp_node_t *
yp_call_node_shorthand_create(yp_parser_t *parser, yp_node_t *receiver, yp_token_t *operator, yp_arguments_t *arguments) {
  yp_node_t *node = yp_call_node_create(parser);

  node->location.start = receiver->location.start;
  if (arguments->block != NULL) {
    node->location.end = arguments->block->base.location.end;
  } else {
    node->location.end = arguments->closing.end;
  }

  node->as.call_node.receiver = receiver;
  node->as.call_node.call_operator = *operator;
  node->as.call_node.opening = arguments->opening;
  node->as.call_node.arguments = arguments->arguments;
  node->as.call_node.closing = arguments->closing;
  node->as.call_node.block = arguments->block;

  yp_string_constant_init(&node->as.call_node.name, "call", 4);
  return node;
}

// Allocate and initialize a new CallNode node from a unary operator expression.
static yp_node_t *
yp_call_node_unary_create(yp_parser_t *parser, yp_token_t *operator, yp_node_t *receiver, const char *name) {
  yp_node_t *node = yp_call_node_create(parser);

  node->location.start = operator->start;
  node->location.end = receiver->location.end;

  node->as.call_node.receiver = receiver;
  node->as.call_node.message = *operator;

  yp_string_constant_init(&node->as.call_node.name, name, strnlen(name, 2));
  return node;
}

// Allocate and initialize a new CallNode node from a call to a method name
// without a receiver that could also have been a local variable read.
static yp_node_t *
yp_call_node_vcall_create(yp_parser_t *parser, yp_token_t *message) {
  yp_node_t *node = yp_call_node_create(parser);

  node->location.start = message->start;
  node->location.end = message->end;

  node->as.call_node.message = *message;

  yp_string_shared_init(&node->as.call_node.name, message->start, message->end);
  return node;
}

// Returns whether or not this call node is a "vcall" (a call to a method name
// without a receiver that could also have been a local variable read).
static bool
yp_call_node_vcall_p(yp_node_t *node) {
  assert(node->type == YP_NODE_CALL_NODE);

  return (
    (node->as.call_node.opening.type == YP_TOKEN_NOT_PROVIDED) &&
    (node->as.call_node.arguments == NULL) &&
    (node->as.call_node.block == NULL) &&
    (node->as.call_node.receiver == NULL)
  );
}

// Allocate and initialize a new CaseNode node.
static yp_case_node_t *
yp_case_node_create(yp_parser_t *parser, const yp_token_t *case_keyword, yp_node_t *predicate, yp_else_node_t *consequent, const yp_token_t *end_keyword) {
  yp_case_node_t *node = YP_NODE_ALLOC(yp_case_node_t);

  *node = (yp_case_node_t) {
    {
      .type = YP_NODE_CASE_NODE,
      .location = {
        .start = case_keyword->start,
        .end = end_keyword->end
      },
    },
    .predicate = predicate,
    .consequent = consequent,
    .case_keyword_loc = YP_LOCATION_TOKEN_VALUE(case_keyword),
    .end_keyword_loc = YP_LOCATION_TOKEN_VALUE(end_keyword)
  };

  yp_node_list_init(&node->conditions);
  return node;
}

// Append a new condition to a CaseNode node.
static void
yp_case_node_condition_append(yp_case_node_t *node, yp_node_t *condition) {
  assert(condition->type == YP_NODE_WHEN_NODE || condition->type == YP_NODE_IN_NODE);

  yp_node_list_append2(&node->conditions, condition);
  node->base.location.end = condition->location.end;
}

// Set the consequent of a CaseNode node.
static void
yp_case_node_consequent_set(yp_case_node_t *node, yp_else_node_t *consequent) {
  node->consequent = consequent;
  node->base.location.end = consequent->base.location.end;
}

// Set the end location for a CaseNode node.
static void
yp_case_node_end_keyword_loc_set(yp_case_node_t *node, const yp_token_t *end_keyword) {
  node->base.location.end = end_keyword->end;
  node->end_keyword_loc = YP_LOCATION_TOKEN_VALUE(end_keyword);
}

// Allocate a new ClassNode node.
static yp_class_node_t *
yp_class_node_create(yp_parser_t *parser, yp_scope_node_t *scope, const yp_token_t *class_keyword, yp_node_t *constant_path, const yp_token_t *inheritance_operator, yp_node_t *superclass, yp_node_t *statements, const yp_token_t *end_keyword) {
  yp_class_node_t *node = YP_NODE_ALLOC(yp_class_node_t);

  *node = (yp_class_node_t) {
    {
      .type = YP_NODE_CLASS_NODE,
      .location = { .start = class_keyword->start, .end = end_keyword->end },
    },
    .scope = scope,
    .class_keyword = *class_keyword,
    .constant_path = constant_path,
    .inheritance_operator = *inheritance_operator,
    .superclass = superclass,
    .statements = statements,
    .end_keyword = *end_keyword
  };

  return node;
}

// Allocate and initialize a new ClassVariableReadNode node.
static yp_node_t *
yp_class_variable_read_node_create(yp_parser_t *parser, const yp_token_t *token) {
  assert(token->type == YP_TOKEN_CLASS_VARIABLE);
  return yp_node_create_from_token(parser, YP_NODE_CLASS_VARIABLE_READ_NODE, token);
}

// Initialize a new ClassVariableWriteNode node from a ClassVariableRead node.
static yp_node_t *
yp_class_variable_read_node_to_class_variable_write_node(yp_parser_t *parser, yp_node_t *node, yp_token_t *operator, yp_node_t *value) {
  assert(node->type == YP_NODE_CLASS_VARIABLE_READ_NODE);
  node->type = YP_NODE_CLASS_VARIABLE_WRITE_NODE;

  node->as.class_variable_write_node.name_loc = YP_LOCATION_NODE_VALUE(node);
  node->as.class_variable_write_node.operator_loc = YP_OPTIONAL_LOCATION_TOKEN_VALUE(operator);

  if (value != NULL) {
    node->location.end = value->location.end;
    node->as.class_variable_write_node.value = value;
  }

  return node;
}

// Allocate and initialize a new ConstantPathNode node.
static yp_constant_path_node_t *
yp_constant_path_node_create(yp_parser_t *parser, yp_node_t *parent, const yp_token_t *delimiter, yp_node_t *child) {
  yp_constant_path_node_t *node = YP_NODE_ALLOC(yp_constant_path_node_t);

  *node = (yp_constant_path_node_t) {
    {
      .type = YP_NODE_CONSTANT_PATH_NODE,
      .location = {
        .start = parent == NULL ? delimiter->start : parent->location.start,
        .end = child->location.end
      },
    },
    .parent = parent,
    .child = child,
    .delimiter_loc = YP_LOCATION_TOKEN_VALUE(delimiter)
  };

  return node;
}

// Allocate a new ConstantPathWriteNode node.
static yp_node_t *
yp_constant_path_write_node_create(yp_parser_t *parser, yp_node_t *target, const yp_token_t *operator, yp_node_t *value) {
  yp_node_t *node = yp_node_alloc(parser);

  *node = (yp_node_t) {
    .type = YP_NODE_CONSTANT_PATH_WRITE_NODE,
    .location = {
      .start = target->location.start,
      .end = (value == NULL ? target->location.end : value->location.end)
    },
    .as.constant_path_write_node = {
      .target = target,
      .operator = *operator,
      .value = value
     }
  };

  return node;
}


// Allocate and initialize a new ConstantReadNode node.
static yp_node_t *
yp_constant_read_node_create(yp_parser_t *parser, const yp_token_t *name) {
  assert(name->type == YP_TOKEN_CONSTANT || name->type == YP_TOKEN_MISSING);
  return yp_node_create_from_token(parser, YP_NODE_CONSTANT_READ_NODE, name);
}

// Allocate and initialize a new DefNode node.
static yp_def_node_t *
yp_def_node_create(
  yp_parser_t *parser,
  const yp_token_t *name,
  yp_node_t *receiver,
  yp_parameters_node_t *parameters,
  yp_node_t *statements,
  yp_scope_node_t *scope,
  const yp_token_t *def_keyword,
  const yp_token_t *operator,
  const yp_token_t *lparen,
  const yp_token_t *rparen,
  const yp_token_t *equal,
  const yp_token_t *end_keyword
) {
  yp_def_node_t *node = YP_NODE_ALLOC(yp_def_node_t);
  const char *end;

  if (end_keyword->type == YP_TOKEN_NOT_PROVIDED) {
    end = statements->location.end;
  } else {
    end = end_keyword->end;
  }

  *node = (yp_def_node_t) {
    {
      .type = YP_NODE_DEF_NODE,
      .location = { .start = def_keyword->start, .end = end },
    },
    .name = *name,
    .receiver = receiver,
    .parameters = parameters,
    .statements = statements,
    .scope = scope,
    .def_keyword_loc = YP_LOCATION_TOKEN_VALUE(def_keyword),
    .operator_loc = YP_OPTIONAL_LOCATION_TOKEN_VALUE(operator),
    .lparen_loc = YP_OPTIONAL_LOCATION_TOKEN_VALUE(lparen),
    .rparen_loc = YP_OPTIONAL_LOCATION_TOKEN_VALUE(rparen),
    .equal_loc = YP_OPTIONAL_LOCATION_TOKEN_VALUE(equal),
    .end_keyword_loc = YP_OPTIONAL_LOCATION_TOKEN_VALUE(end_keyword)
  };

  return node;
}

// Allocate a new DefinedNode node.
static yp_defined_node_t *
yp_defined_node_create(yp_parser_t *parser, const yp_token_t *lparen, yp_node_t *value, const yp_token_t *rparen, const yp_location_t *keyword_loc) {
  yp_defined_node_t *node = YP_NODE_ALLOC(yp_defined_node_t);

  *node = (yp_defined_node_t) {
    {
      .type = YP_NODE_DEFINED_NODE,
      .location = {
        .start = keyword_loc->start,
        .end = (rparen->type == YP_TOKEN_NOT_PROVIDED ? value->location.end : rparen->end)
      },
    },
    .lparen = *lparen,
    .value = value,
    .rparen = *rparen,
    .keyword_loc = *keyword_loc
  };

  return node;
}

// Allocate and initialize a new ElseNode node.
static yp_else_node_t *
yp_else_node_create(yp_parser_t *parser, const yp_token_t *else_keyword, yp_statements_node_t *statements, const yp_token_t *end_keyword) {
  yp_else_node_t *node = YP_NODE_ALLOC(yp_else_node_t);

  *node = (yp_else_node_t) {
    {
      .type = YP_NODE_ELSE_NODE,
      .location = {
        .start = else_keyword->start,
        .end = end_keyword->type == YP_TOKEN_NOT_PROVIDED ? statements->base.location.end : end_keyword->end
      },
    },
    .else_keyword = *else_keyword,
    .statements = statements,
    .end_keyword = *end_keyword
  };

  return node;
}

// Allocate a new EnsureNode node.
static yp_ensure_node_t *
yp_ensure_node_create(yp_parser_t *parser, const yp_token_t *ensure_keyword, yp_statements_node_t *statements, const yp_token_t *end_keyword) {
  yp_ensure_node_t *node = YP_NODE_ALLOC(yp_ensure_node_t);

  *node = (yp_ensure_node_t) {
    {
      .type = YP_NODE_ENSURE_NODE,
      .location = {
        .start = ensure_keyword->start,
        .end = end_keyword->end
      },
    },
    .ensure_keyword = *ensure_keyword,
    .statements = statements,
    .end_keyword = *end_keyword
  };

  return node;
}

// Allocate and initialize a new FalseNode node.
static yp_false_node_t *
yp_false_node_create(yp_parser_t *parser, const yp_token_t *token) {
  assert(token->type == YP_TOKEN_KEYWORD_FALSE);
  yp_false_node_t *node = YP_NODE_ALLOC(yp_false_node_t);
  *node = (yp_false_node_t) {{ .type = YP_NODE_FALSE_NODE, .location = YP_LOCATION_TOKEN_VALUE(token) }};
  return node;
}

// Allocate and initialize a new find pattern node. The node list given in the
// nodes parameter is guaranteed to have at least two nodes.
static yp_find_pattern_node_t *
yp_find_pattern_node_create(yp_parser_t *parser, yp_node_list_t *nodes) {
  yp_find_pattern_node_t *node = YP_NODE_ALLOC(yp_find_pattern_node_t);

  *node = (yp_find_pattern_node_t) {
    {
      .type = YP_NODE_FIND_PATTERN_NODE,
      .location = {
        .start = nodes->nodes[0]->location.start,
        .end = nodes->nodes[nodes->size - 1]->location.end
      },
    },
    .constant = NULL,
    .left = nodes->nodes[0],
    .right = nodes->nodes[nodes->size - 1]
  };

  // For now we're going to just copy over each pointer manually. This could be
  // much more efficient, as we could instead resize the node list to only point
  // to 1...-1.
  yp_node_list_init(&node->requireds);
  for (size_t index = 1; index < nodes->size - 1; index++) {
    yp_node_list_append2(&node->requireds, nodes->nodes[index]);
  }

  return node;
}

// Allocate and initialize a new FloatNode node.
static yp_float_node_t *
yp_float_node_create(yp_parser_t *parser, const yp_token_t *token) {
  assert(token->type == YP_TOKEN_FLOAT);
  yp_float_node_t *node = YP_NODE_ALLOC(yp_float_node_t);
  *node = (yp_float_node_t) {{ .type = YP_NODE_FLOAT_NODE, .location = YP_LOCATION_TOKEN_VALUE(token) }};
  return node;
}

// Allocate and initialize a new ForNode node.
static yp_for_node_t *
yp_for_node_create(
  yp_parser_t *parser,
  yp_node_t *index,
  yp_node_t *collection,
  yp_statements_node_t *statements,
  const yp_token_t *for_keyword,
  const yp_token_t *in_keyword,
  const yp_token_t *do_keyword,
  const yp_token_t *end_keyword
) {
  yp_for_node_t *node = YP_NODE_ALLOC(yp_for_node_t);

  *node = (yp_for_node_t) {
    {
      .type = YP_NODE_FOR_NODE,
      .location = {
        .start = for_keyword->start,
        .end = end_keyword->end
      },
    },
    .index = index,
    .collection = collection,
    .statements = statements,
    .for_keyword_loc = YP_LOCATION_TOKEN_VALUE(for_keyword),
    .in_keyword_loc = YP_LOCATION_TOKEN_VALUE(in_keyword),
    .do_keyword_loc = YP_OPTIONAL_LOCATION_TOKEN_VALUE(do_keyword),
    .end_keyword_loc = YP_LOCATION_TOKEN_VALUE(end_keyword)
  };

  return node;
}

// Allocate and initialize a new ForwardingArgumentsNode node.
static yp_forwarding_arguments_node_t *
yp_forwarding_arguments_node_create(yp_parser_t *parser, const yp_token_t *token) {
  assert(token->type == YP_TOKEN_UDOT_DOT_DOT);
  yp_forwarding_arguments_node_t *node = YP_NODE_ALLOC(yp_forwarding_arguments_node_t);
  *node = (yp_forwarding_arguments_node_t) {{ .type = YP_NODE_FORWARDING_ARGUMENTS_NODE, .location = YP_LOCATION_TOKEN_VALUE(token) }};
  return node;
}

// Allocate and initialize a new ForwardingParameterNode node.
static yp_forwarding_parameter_node_t *
yp_forwarding_parameter_node_create(yp_parser_t *parser, const yp_token_t *token) {
  assert(token->type == YP_TOKEN_UDOT_DOT_DOT);
  yp_forwarding_parameter_node_t *node = YP_NODE_ALLOC(yp_forwarding_parameter_node_t);
  *node = (yp_forwarding_parameter_node_t) {{ .type = YP_NODE_FORWARDING_PARAMETER_NODE, .location = YP_LOCATION_TOKEN_VALUE(token) }};
  return node;
}

// Allocate and initialize a new ForwardingSuper node.
static yp_forwarding_super_node_t *
yp_forwarding_super_node_create(yp_parser_t *parser, const yp_token_t *token, yp_arguments_t *arguments) {
  assert(token->type == YP_TOKEN_KEYWORD_SUPER);
  yp_forwarding_super_node_t *node = YP_NODE_ALLOC(yp_forwarding_super_node_t);

  *node = (yp_forwarding_super_node_t) {
    {
      .type = YP_NODE_FORWARDING_SUPER_NODE,
      .location = {
        .start = token->start,
        .end = arguments->block != NULL ? arguments->block->base.location.end : token->end
      },
    },
    .block = arguments->block
  };

  return node;
}

// Allocate and initialize a new hash pattern node from an opening and closing
// token.
static yp_hash_pattern_node_t *
yp_hash_pattern_node_empty_create(yp_parser_t *parser, const yp_token_t *opening, const yp_token_t *closing) {
  yp_hash_pattern_node_t *node = YP_NODE_ALLOC(yp_hash_pattern_node_t);

  *node = (yp_hash_pattern_node_t) {
    {
      .type = YP_NODE_HASH_PATTERN_NODE,
      .location = {
        .start = opening->start,
        .end = closing->end
      },
    },
    .constant = NULL,
    .kwrest = NULL,
    .opening_loc = YP_LOCATION_TOKEN_VALUE(opening),
    .closing_loc = YP_LOCATION_TOKEN_VALUE(closing)
  };

  yp_node_list_init(&node->assocs);

  return node;
}

// Allocate and initialize a new hash pattern node.
static yp_hash_pattern_node_t *
yp_hash_pattern_node_node_list_create(yp_parser_t *parser, yp_node_list_t *assocs) {
  yp_hash_pattern_node_t *node = YP_NODE_ALLOC(yp_hash_pattern_node_t);

  *node = (yp_hash_pattern_node_t) {
    {
      .type = YP_NODE_HASH_PATTERN_NODE,
      .location = {
        .start = assocs->nodes[0]->location.start,
        .end = assocs->nodes[assocs->size - 1]->location.end
      },
    },
    .constant = NULL,
    .kwrest = NULL
  };

  yp_node_list_init(&node->assocs);

  for (size_t index = 0; index < assocs->size; index++) {
    yp_node_t *assoc = assocs->nodes[index];
    yp_node_list_append2(&node->assocs, assoc);
  }

  return node;
}

// Allocate a new GlobalVariableReadNode node.
static yp_global_variable_read_node_t *
yp_global_variable_read_node_create(yp_parser_t *parser, const yp_token_t *name) {
  yp_global_variable_read_node_t *node = YP_NODE_ALLOC(yp_global_variable_read_node_t);

  *node = (yp_global_variable_read_node_t) {
    {
      .type = YP_NODE_GLOBAL_VARIABLE_READ_NODE,
      .location = YP_LOCATION_TOKEN_VALUE(name),
    },
    .name = *name
  };

  return node;
}

// Allocate a new GlobalVariableWriteNode node.
static yp_global_variable_write_node_t *
yp_global_variable_write_node_create(yp_parser_t *parser, const yp_token_t *name, const yp_token_t *operator, yp_node_t *value) {
  yp_global_variable_write_node_t *node = YP_NODE_ALLOC(yp_global_variable_write_node_t);

  *node = (yp_global_variable_write_node_t) {
    {
      .type = YP_NODE_GLOBAL_VARIABLE_WRITE_NODE,
      .location = {
        .start = name->start,
        .end = (value == NULL ? name->end : value->location.end)
      },
    },
    .name = *name,
    .operator = *operator,
    .value = value
  };

  return node;
}

// Allocate a new HashNode node.
static yp_hash_node_t *
yp_hash_node_create(yp_parser_t *parser, const yp_token_t *opening, const yp_token_t *closing) {
  yp_hash_node_t *node = YP_NODE_ALLOC(yp_hash_node_t);

  *node = (yp_hash_node_t) {
    {
      .type = YP_NODE_HASH_NODE,
      .location = {
        .start = (opening->type == YP_TOKEN_NOT_PROVIDED ? NULL : opening->start),
        .end = (closing->type == YP_TOKEN_NOT_PROVIDED ? NULL : closing->end)
      },
    },
    .opening = *opening,
    .closing = *closing
  };

  yp_node_list_init(&node->elements);
  return node;
}

static inline void
yp_hash_node_elements_append(yp_parser_t *parser, yp_hash_node_t *hash, yp_node_t *element) {
  yp_node_list_append(parser, (yp_node_t *)hash, &hash->elements, element);
}

// Allocate a new HeredocNode node.
static yp_node_t *
yp_heredoc_node_create(yp_parser_t *parser, const yp_token_t *opening, const yp_token_t *closing, int dedent) {
  yp_node_t *node = yp_node_alloc(parser);

  *node = (yp_node_t) {
    .type = YP_NODE_HEREDOC_NODE,
    .location = {
      .start = opening->start,
      .end = closing->end
    },
    .as.heredoc_node = {
      .opening = *opening,
      .closing = *closing,
      .dedent = dedent
    }
  };

  yp_node_list_init(&node->as.heredoc_node.parts);
  return node;
}

// Allocate a new IfNode node.
static yp_if_node_t *
yp_if_node_create(yp_parser_t *parser,
  const yp_token_t *if_keyword,
  yp_node_t *predicate,
  yp_statements_node_t *statements,
  yp_node_t *consequent,
  const yp_token_t *end_keyword
) {
  yp_if_node_t *node = YP_NODE_ALLOC(yp_if_node_t);

  const char *end;
  if (end_keyword->type != YP_TOKEN_NOT_PROVIDED) {
    end = end_keyword->end;
  } else if (consequent != NULL) {
    end = consequent->location.end;
  } else if (statements != NULL) {
    end = statements->base.location.end;
  } else {
    end = predicate->location.end;
  }

  *node = (yp_if_node_t) {
    {
      .type = YP_NODE_IF_NODE,
      .location = {
        .start = if_keyword->start,
        .end = end
      },
    },
    .if_keyword = *if_keyword,
    .predicate = predicate,
    .statements = statements,
    .consequent = consequent,
    .end_keyword = *end_keyword
  };

  return node;
}

// Allocate and initialize new IfNode node in the modifier form.
static yp_if_node_t *
yp_if_node_modifier_create(yp_parser_t *parser, yp_node_t *statement, const yp_token_t *if_keyword, yp_node_t *predicate) {
  yp_if_node_t *node = YP_NODE_ALLOC(yp_if_node_t);

  yp_statements_node_t *statements = yp_statements_node_create(parser);
  yp_statements_node_body_append(statements, statement);

  *node = (yp_if_node_t) {
    {
      .type = YP_NODE_IF_NODE,
      .location = {
        .start = statement->location.start,
        .end = predicate->location.end
      },
    },
    .if_keyword = *if_keyword,
    .predicate = predicate,
    .statements = statements,
    .consequent = NULL,
    .end_keyword = not_provided(parser)
  };

  return node;
}

// Allocate and initialize an if node from a ternary expression.
static yp_if_node_t *
yp_if_node_ternary_create(yp_parser_t *parser, yp_node_t *predicate, const yp_token_t *question_mark, yp_node_t *true_expression, const yp_token_t *colon, yp_node_t *false_expression) {
  yp_statements_node_t *if_statements = yp_statements_node_create(parser);
  yp_statements_node_body_append(if_statements, true_expression);

  yp_statements_node_t *else_statements = yp_statements_node_create(parser);
  yp_statements_node_body_append(else_statements, false_expression);

  yp_token_t end_keyword = not_provided(parser);
  yp_else_node_t *else_node = yp_else_node_create(parser, colon, else_statements, &end_keyword);

  return yp_if_node_create(parser, question_mark, predicate, if_statements, (yp_node_t *)else_node, &end_keyword);
}

// Allocate and initialize a new ImaginaryNode node.
static yp_node_t *
yp_imaginary_node_create(yp_parser_t *parser, const yp_token_t *token) {
  assert(token->type == YP_TOKEN_IMAGINARY_NUMBER);
  return yp_node_create_from_token(parser, YP_NODE_IMAGINARY_NODE, token);
}

// Allocate and initialize a new InNode node.
static yp_in_node_t *
yp_in_node_create(yp_parser_t *parser, yp_node_t *pattern, yp_statements_node_t *statements, const yp_token_t *in_keyword, const yp_token_t *then_keyword) {
  yp_in_node_t *node = YP_NODE_ALLOC(yp_in_node_t);

  const char *end;
  if (then_keyword->type != YP_TOKEN_NOT_PROVIDED) {
    end = then_keyword->end;
  } else if (statements != NULL) {
    end = statements->base.location.end;
  } else {
    end = pattern->location.end;
  }

  *node = (yp_in_node_t) {
    {
      .type = YP_NODE_IN_NODE,
      .location = {
        .start = in_keyword->start,
        .end = end
      },
    },
    .pattern = pattern,
    .statements = statements,
    .in_loc = YP_LOCATION_TOKEN_VALUE(in_keyword),
    .then_loc = YP_OPTIONAL_LOCATION_TOKEN_VALUE(then_keyword)
  };

  return node;
}

// Allocate and initialize a new InstanceVariableReadNode node.
static yp_node_t *
yp_instance_variable_read_node_create(yp_parser_t *parser, const yp_token_t *token) {
  assert(token->type == YP_TOKEN_INSTANCE_VARIABLE);
  return yp_node_create_from_token(parser, YP_NODE_INSTANCE_VARIABLE_READ_NODE, token);
}

// Initialize a new InstanceVariableWriteNode node from an InstanceVariableRead node.
static yp_node_t *
yp_instance_variable_write_node_create(yp_parser_t *parser, yp_node_t *node, yp_token_t *operator, yp_node_t *value) {
  assert(node->type == YP_NODE_INSTANCE_VARIABLE_READ_NODE);
  node->type = YP_NODE_INSTANCE_VARIABLE_WRITE_NODE;

  node->as.instance_variable_write_node.name_loc = YP_LOCATION_NODE_VALUE(node);
  node->as.instance_variable_write_node.operator_loc = YP_OPTIONAL_LOCATION_TOKEN_VALUE(operator);

  if (value != NULL) {
    node->as.instance_variable_write_node.value = value;
    node->location.end = value->location.end;
  }

  return node;
}

// Allocate and initialize a new IntegerNode node.
static yp_integer_node_t *
yp_integer_node_create(yp_parser_t *parser, const yp_token_t *token) {
  assert(token->type == YP_TOKEN_INTEGER);
  yp_integer_node_t *node = YP_NODE_ALLOC(yp_integer_node_t);
  *node = (yp_integer_node_t) {{ .type = YP_NODE_INTEGER_NODE, .location = YP_LOCATION_TOKEN_VALUE(token) }};
  return node;
}

// Allocate a new InterpolatedRegularExpressionNode node.
static yp_node_t *
yp_interpolated_regular_expression_node_create(yp_parser_t *parser, const yp_token_t *opening, const yp_token_t *closing) {
  yp_node_t *node = yp_node_alloc(parser);

  *node = (yp_node_t) {
    .type = YP_NODE_INTERPOLATED_REGULAR_EXPRESSION_NODE,
    .location = {
      .start = opening->start,
      .end = closing->end
    },
    .as.interpolated_regular_expression_node = {
      .opening = *opening,
      .closing = *closing
    }
  };

  yp_node_list_init(&node->as.interpolated_regular_expression_node.parts);
  return node;
}

// Allocate and initialize a new InterpolatedStringNode node.
static yp_node_t *
yp_interpolated_string_node_create(yp_parser_t *parser, const yp_token_t *opening, const yp_node_list_t *parts, const yp_token_t *closing) {
  yp_node_t *node = yp_node_alloc(parser);

  *node = (yp_node_t) {
    .type = YP_NODE_INTERPOLATED_STRING_NODE,
    .location = {
      .start = opening->start,
      .end = closing->end,
    },
    .as.interpolated_string_node = {
      .opening = *opening,
      .closing = *closing
    }
  };

  if (parts == NULL) {
    yp_node_list_init(&node->as.interpolated_string_node.parts);
  }
  else {
    node->as.interpolated_string_node.parts = *parts;
  }

  return node;
}

// Allocate and initialize a new InterpolatedSymbolNode node.
static yp_node_t *
yp_interpolated_symbol_node_create(yp_parser_t *parser, const yp_token_t *opening, const yp_node_list_t *parts, const yp_token_t *closing) {
  yp_node_t *node = yp_node_alloc(parser);

  *node = (yp_node_t) {
    .type = YP_NODE_INTERPOLATED_SYMBOL_NODE,
    .location = {
      .start = opening->start,
      .end = closing->end,
    },
    .as.interpolated_symbol_node = {
      .opening = *opening,
      .closing = *closing
    }
  };

  if (parts == NULL) {
    yp_node_list_init(&node->as.interpolated_symbol_node.parts);
  }
  else {
    node->as.interpolated_symbol_node.parts = *parts;
  }

  return node;
}

// Allocate a new InterpolatedXStringNode node.
static yp_node_t *
yp_interpolated_xstring_node_create(yp_parser_t *parser, const yp_token_t *opening, const yp_token_t *closing) {
  yp_node_t *node = yp_node_alloc(parser);

  *node = (yp_node_t) {
    .type = YP_NODE_INTERPOLATED_X_STRING_NODE,
    .location = {
      .start = opening->start,
      .end = closing->end
    },
    .as.interpolated_x_string_node = {
      .opening = *opening,
      .closing = *closing
    }
  };

  yp_node_list_init(&node->as.interpolated_x_string_node.parts);
  return node;
}

// Allocate a new KeywordParameterNode node.
static yp_keyword_parameter_node_t *
yp_keyword_parameter_node_create(yp_parser_t *parser, const yp_token_t *name, yp_node_t *value) {
  yp_keyword_parameter_node_t *node = YP_NODE_ALLOC(yp_keyword_parameter_node_t);

  *node = (yp_keyword_parameter_node_t) {
    {
      .type = YP_NODE_KEYWORD_PARAMETER_NODE,
      .location = {
        .start = name->start,
        .end = value == NULL ? name->end : value->location.end
      },
    },
    .name = *name,
    .value = value
  };

  return node;
}

// Allocate a new KeywordRestParameterNode node.
static yp_keyword_rest_parameter_node_t *
yp_keyword_rest_parameter_node_create(yp_parser_t *parser, const yp_token_t *operator, const yp_token_t *name) {
  yp_keyword_rest_parameter_node_t *node = YP_NODE_ALLOC(yp_keyword_rest_parameter_node_t);

  *node = (yp_keyword_rest_parameter_node_t) {
    {
      .type = YP_NODE_KEYWORD_REST_PARAMETER_NODE,
      .location = {
        .start = operator->start,
        .end = (name->type == YP_TOKEN_NOT_PROVIDED ? operator->end : name->end)
      },
    },
    .operator = *operator,
    .name = *name
  };

  return node;
}

// Allocate a new LambdaNode node.
static yp_lambda_node_t *
yp_lambda_node_create(
  yp_parser_t *parser,
  yp_scope_node_t *scope,
  const yp_token_t *opening,
  const yp_token_t *lparen,
  yp_block_parameters_node_t *parameters,
  const yp_token_t *rparen,
  yp_node_t *statements
) {
  yp_lambda_node_t *node = YP_NODE_ALLOC(yp_lambda_node_t);

  const char *end;
  if (statements != NULL) {
    end = statements->location.end;
  } else if (rparen->type != YP_TOKEN_NOT_PROVIDED) {
    end = rparen->end;
  } else {
    end = opening->end;
  }

  *node = (yp_lambda_node_t) {
    {
      .type = YP_NODE_LAMBDA_NODE,
      .location = {
        .start = opening->start,
        .end = end
      },
    },
    .scope = scope,
    .opening = *opening,
    .lparen = *lparen,
    .parameters = parameters,
    .rparen = *rparen,
    .statements = statements
  };

  return node;
}

// Allocate a new LocalVariableReadNode node.
static yp_local_variable_read_node_t *
yp_local_variable_read_node_create(yp_parser_t *parser, const yp_token_t *name) {
  yp_local_variable_read_node_t *node = YP_NODE_ALLOC(yp_local_variable_read_node_t);

  *node = (yp_local_variable_read_node_t) {
    {
      .type = YP_NODE_LOCAL_VARIABLE_READ_NODE,
      .location = YP_LOCATION_TOKEN_VALUE(name)
    }
  };

  return node;
}

// Allocate and initialize a new LocalVariableWriteNode node.
static yp_local_variable_write_node_t *
yp_local_variable_write_node_create(yp_parser_t *parser, const yp_location_t *name_loc, yp_node_t *value, const yp_token_t *operator) {
  yp_local_variable_write_node_t *node = YP_NODE_ALLOC(yp_local_variable_write_node_t);

  *node = (yp_local_variable_write_node_t) {
    {
      .type = YP_NODE_LOCAL_VARIABLE_WRITE_NODE,
      .location = {
        .start = name_loc->start,
        .end = value == NULL ? name_loc->end : value->location.end
      }
    },
    .name_loc = *name_loc,
    .value = value,
    .operator_loc = YP_OPTIONAL_LOCATION_TOKEN_VALUE(operator)
  };

  return node;
}

// Allocate and initialize a new LocalVariableWriteNode node without an operator or target.
static yp_local_variable_write_node_t *
yp_local_variable_target_node_create(yp_parser_t *parser, const yp_token_t *name) {
  yp_local_variable_write_node_t *node = YP_NODE_ALLOC(yp_local_variable_write_node_t);

  *node = (yp_local_variable_write_node_t) {
    {
      .type = YP_NODE_LOCAL_VARIABLE_WRITE_NODE,
      .location = YP_LOCATION_TOKEN_VALUE(name)
    },
    .name_loc = YP_LOCATION_TOKEN_VALUE(name),
    .value = NULL,
    .operator_loc = { .start = NULL, .end = NULL }
  };

  return node;
}

// Allocate and initialize a new MatchPredicateNode node.
static yp_match_predicate_node_t *
yp_match_predicate_node_create(yp_parser_t *parser, yp_node_t *value, yp_node_t *pattern, const yp_token_t *operator) {
  yp_match_predicate_node_t *node = YP_NODE_ALLOC(yp_match_predicate_node_t);

  *node = (yp_match_predicate_node_t) {
    {
      .type = YP_NODE_MATCH_PREDICATE_NODE,
      .location = {
        .start = value->location.start,
        .end = pattern->location.end
      }
    },
    .value = value,
    .pattern = pattern,
    .operator_loc = YP_LOCATION_TOKEN_VALUE(operator)
  };

  return node;
}

// Allocate and initialize a new MatchRequiredNode node.
static yp_match_required_node_t *
yp_match_required_node_create(yp_parser_t *parser, yp_node_t *value, yp_node_t *pattern, const yp_token_t *operator) {
  yp_match_required_node_t *node = YP_NODE_ALLOC(yp_match_required_node_t);

  *node = (yp_match_required_node_t) {
    {
      .type = YP_NODE_MATCH_REQUIRED_NODE,
      .location = {
        .start = value->location.start,
        .end = pattern->location.end
      }
    },
    .value = value,
    .pattern = pattern,
    .operator_loc = YP_LOCATION_TOKEN_VALUE(operator)
  };

  return node;
}

// Allocate a new MissingNode node.
static yp_missing_node_t *
yp_missing_node_create(yp_parser_t *parser, const char *start, const char *end) {
  yp_missing_node_t *node = YP_NODE_ALLOC(yp_missing_node_t);
  *node = (yp_missing_node_t) {{ .type = YP_NODE_MISSING_NODE, .location = { .start = start, .end = end } }};
  return node;
}

// Allocate a new ModuleNode node.
static yp_module_node_t *
yp_module_node_create(yp_parser_t *parser, yp_scope_node_t *scope, const yp_token_t *module_keyword, yp_node_t *constant_path, yp_node_t *statements, const yp_token_t *end_keyword) {
  yp_module_node_t *node = YP_NODE_ALLOC(yp_module_node_t);

  *node = (yp_module_node_t) {
    {
      .type = YP_NODE_MODULE_NODE,
      .location = {
        .start = module_keyword->start,
        .end = end_keyword->end
      }
    },
    .scope = scope,
    .module_keyword = *module_keyword,
    .constant_path = constant_path,
    .statements = statements,
    .end_keyword = *end_keyword
  };

  return node;
}

// Allocate a new MultiWriteNode node.
static yp_multi_write_node_t *
yp_multi_write_node_create(yp_parser_t *parser, const yp_token_t *operator, yp_node_t *value, const yp_location_t *lparen_loc, const yp_location_t *rparen_loc) {
  yp_multi_write_node_t *node = YP_NODE_ALLOC(yp_multi_write_node_t);

  *node = (yp_multi_write_node_t) {
    {
      .type = YP_NODE_MULTI_WRITE_NODE,
      .location = { .start = NULL, .end = NULL },
    },
    .operator = *operator,
    .value = value,
    .lparen_loc = *lparen_loc,
    .rparen_loc = *rparen_loc
  };

  yp_node_list_init(&node->targets);
  return node;
}

// Append a target to a MultiWriteNode node.
static void
yp_multi_write_node_targets_append(yp_multi_write_node_t *node, yp_node_t *target) {
  yp_node_list_append2(&node->targets, target);

  if (node->base.location.start == NULL || (node->base.location.start > target->location.start)) {
    node->base.location.start = target->location.start;
  }

  if (node->base.location.end == NULL || (node->base.location.end < target->location.end)) {
    node->base.location.end = target->location.end;
  }
}

// Allocate and initialize a new NextNode node.
static yp_next_node_t *
yp_next_node_create(yp_parser_t *parser, const yp_token_t *keyword, yp_arguments_node_t *arguments) {
  assert(keyword->type == YP_TOKEN_KEYWORD_NEXT);
  yp_next_node_t *node = YP_NODE_ALLOC(yp_next_node_t);

  *node = (yp_next_node_t) {
    {
      .type = YP_NODE_NEXT_NODE,
      .location = {
        .start = keyword->start,
        .end = (arguments == NULL ? keyword->end : arguments->base.location.end)
      }
    },
    .keyword_loc = YP_LOCATION_TOKEN_VALUE(keyword),
    .arguments = arguments
  };

  return node;
}

// Allocate and initialize a new NilNode node.
static yp_nil_node_t *
yp_nil_node_create(yp_parser_t *parser, const yp_token_t *token) {
  assert(token->type == YP_TOKEN_KEYWORD_NIL);
  yp_nil_node_t *node = YP_NODE_ALLOC(yp_nil_node_t);

  *node = (yp_nil_node_t) {{ .type = YP_NODE_NIL_NODE, .location = YP_LOCATION_TOKEN_VALUE(token) }};
  return node;
}

// Allocate and initialize a new NoKeywordsParameterNode node.
static yp_no_keywords_parameter_node_t *
yp_no_keywords_parameter_node_create(yp_parser_t *parser, const yp_token_t *operator, const yp_token_t *keyword) {
  assert(operator->type == YP_TOKEN_USTAR_STAR);
  assert(keyword->type == YP_TOKEN_KEYWORD_NIL);
  yp_no_keywords_parameter_node_t *node = YP_NODE_ALLOC(yp_no_keywords_parameter_node_t);

  *node = (yp_no_keywords_parameter_node_t) {
    {
      .type = YP_NODE_NO_KEYWORDS_PARAMETER_NODE,
      .location = {
        .start = operator->start,
        .end = keyword->end
      }
    },
    .operator_loc = YP_LOCATION_TOKEN_VALUE(operator),
    .keyword_loc = YP_LOCATION_TOKEN_VALUE(keyword)
  };

  return node;
}

// Allocate and initialize a new OperatorAndAssignmentNode node.
static yp_operator_and_assignment_node_t *
yp_operator_and_assignment_node_create(yp_parser_t *parser, yp_node_t *target, const yp_token_t *operator, yp_node_t *value) {
  assert(operator->type == YP_TOKEN_AMPERSAND_AMPERSAND_EQUAL);
  yp_operator_and_assignment_node_t *node = YP_NODE_ALLOC(yp_operator_and_assignment_node_t);

  *node = (yp_operator_and_assignment_node_t) {
    {
      .type = YP_NODE_OPERATOR_AND_ASSIGNMENT_NODE,
      .location = {
        .start = target->location.start,
        .end = value->location.end
      }
    },
    .target = target,
    .value = value,
    .operator_loc = YP_LOCATION_TOKEN_VALUE(operator)
  };

  return node;
}

// Allocate a new OperatorAssignmentNode node.
static yp_operator_assignment_node_t *
yp_operator_assignment_node_create(yp_parser_t *parser, yp_node_t *target, const yp_token_t *operator, yp_node_t *value) {
  yp_operator_assignment_node_t *node = YP_NODE_ALLOC(yp_operator_assignment_node_t);

  *node = (yp_operator_assignment_node_t) {
    {
      .type = YP_NODE_OPERATOR_ASSIGNMENT_NODE,
      .location = {
        .start = target->location.start,
        .end = value->location.end
      }
    },
    .target = target,
    .operator = *operator,
    .value = value
  };

  return node;
}

// Allocate and initialize a new OperatorOrAssignmentNode node.
static yp_operator_or_assignment_node_t *
yp_operator_or_assignment_node_create(yp_parser_t *parser, yp_node_t *target, const yp_token_t *operator, yp_node_t *value) {
  assert(operator->type == YP_TOKEN_PIPE_PIPE_EQUAL);
  yp_operator_or_assignment_node_t *node = YP_NODE_ALLOC(yp_operator_or_assignment_node_t);

  *node = (yp_operator_or_assignment_node_t) {
    {
      .type = YP_NODE_OPERATOR_OR_ASSIGNMENT_NODE,
      .location = {
        .start = target->location.start,
        .end = value->location.end
      }
    },
    .target = target,
    .value = value,
    .operator_loc = YP_LOCATION_TOKEN_VALUE(operator)
  };

  return node;
}

// Allocate a new OptionalParameterNode node.
static yp_optional_parameter_node_t *
yp_optional_parameter_node_create(yp_parser_t *parser, const yp_token_t *name, const yp_token_t *equal_operator, yp_node_t *value) {
  yp_optional_parameter_node_t *node = YP_NODE_ALLOC(yp_optional_parameter_node_t);

  *node = (yp_optional_parameter_node_t) {
    {
      .type = YP_NODE_OPTIONAL_PARAMETER_NODE,
      .location = {
        .start = name->start,
        .end = value->location.end
      }
    },
    .name = *name,
    .equal_operator = *equal_operator,
    .value = value
  };

  return node;
}

// Allocate and initialize a new OrNode node.
static yp_or_node_t *
yp_or_node_create(yp_parser_t *parser, yp_node_t *left, const yp_token_t *operator, yp_node_t *right) {
  yp_or_node_t *node = YP_NODE_ALLOC(yp_or_node_t);

  *node = (yp_or_node_t) {
    {
      .type = YP_NODE_OR_NODE,
      .location = {
        .start = left->location.start,
        .end = right->location.end
      }
    },
    .left = left,
    .right = right,
    .operator_loc = YP_LOCATION_TOKEN_VALUE(operator)
  };

  return node;
}

// Allocate and initialize a new ParametersNode node.
static yp_parameters_node_t *
yp_parameters_node_create(yp_parser_t *parser) {
  yp_parameters_node_t *node = YP_NODE_ALLOC(yp_parameters_node_t);

  *node = (yp_parameters_node_t) {
    {
      .type = YP_NODE_PARAMETERS_NODE,
      .location = { .start = NULL, .end = NULL },
    },
    .rest = NULL,
    .keyword_rest = NULL,
    .block = NULL
  };

  yp_node_list_init(&node->requireds);
  yp_node_list_init(&node->optionals);
  yp_node_list_init(&node->keywords);

  return node;
}

// Set the location properly for the parameters node.
static void
yp_parameters_node_location_set(yp_parameters_node_t *params, yp_node_t *param) {
  if (params->base.location.start == NULL) {
    params->base.location.start = param->location.start;
  } else {
    params->base.location.start = params->base.location.start < param->location.start ? params->base.location.start : param->location.start;
  }

  if (params->base.location.end == NULL) {
    params->base.location.end = param->location.end;
  } else {
    params->base.location.end = params->base.location.end > param->location.end ? params->base.location.end : param->location.end;
  }
}

// Append a required parameter to a ParametersNode node.
static void
yp_parameters_node_requireds_append(yp_parameters_node_t *params, yp_node_t *param) {
  yp_parameters_node_location_set(params, param);
  yp_node_list_append2(&params->requireds, param);
}

// Append an optional parameter to a ParametersNode node.
static void
yp_parameters_node_optionals_append(yp_parameters_node_t *params, yp_optional_parameter_node_t *param) {
  yp_parameters_node_location_set(params, (yp_node_t *) param);
  yp_node_list_append2(&params->optionals, (yp_node_t *) param);
}

// Set the rest parameter on a ParametersNode node.
static void
yp_parameters_node_rest_set(yp_parameters_node_t *params, yp_rest_parameter_node_t *param) {
  yp_parameters_node_location_set(params, (yp_node_t *) param);
  params->rest = param;
}

// Append a keyword parameter to a ParametersNode node.
static void
yp_parameters_node_keywords_append(yp_parameters_node_t *params, yp_node_t *param) {
  yp_parameters_node_location_set(params, param);
  yp_node_list_append2(&params->keywords, param);
}

// Set the keyword rest parameter on a ParametersNode node.
static void
yp_parameters_node_keyword_rest_set(yp_parameters_node_t *params, yp_node_t *param) {
  yp_parameters_node_location_set(params, param);
  params->keyword_rest = param;
}

// Set the block parameter on a ParametersNode node.
static void
yp_parameters_node_block_set(yp_parameters_node_t *params, yp_block_parameter_node_t *param) {
  yp_parameters_node_location_set(params, (yp_node_t *) param);
  params->block = param;
}

// Allocate a new ProgramNode node.
static yp_program_node_t *
yp_program_node_create(yp_parser_t *parser, yp_scope_node_t *scope, yp_statements_node_t *statements) {
  yp_program_node_t *node = YP_NODE_ALLOC(yp_program_node_t);

  *node = (yp_program_node_t) {
    {
      .type = YP_NODE_PROGRAM_NODE,
      .location = {
        .start = statements == NULL ? parser->start : statements->base.location.start,
        .end = statements == NULL ? parser->end : statements->base.location.end
      }
    },
    .scope = scope,
    .statements = statements
  };

  return node;
}

// Allocate and initialize new ParenthesesNode node.
static yp_parentheses_node_t *
yp_parentheses_node_create(yp_parser_t *parser, const yp_token_t *opening, yp_node_t *statements, const yp_token_t *closing) {
  yp_parentheses_node_t *node = YP_NODE_ALLOC(yp_parentheses_node_t);

  *node = (yp_parentheses_node_t) {
    {
      .type = YP_NODE_PARENTHESES_NODE,
      .location = {
        .start = opening->start,
        .end = closing->end
      }
    },
    .statements = statements,
    .opening_loc = YP_LOCATION_TOKEN_VALUE(opening),
    .closing_loc = YP_LOCATION_TOKEN_VALUE(closing)
  };

  return node;
}

// Allocate and initialize a new PinnedExpressionNode node.
static yp_pinned_expression_node_t *
yp_pinned_expression_node_create(yp_parser_t *parser, yp_node_t *expression, const yp_token_t *operator, const yp_token_t *lparen, const yp_token_t *rparen) {
  yp_pinned_expression_node_t *node = YP_NODE_ALLOC(yp_pinned_expression_node_t);

  *node = (yp_pinned_expression_node_t) {
    {
      .type = YP_NODE_PINNED_EXPRESSION_NODE,
      .location = {
        .start = operator->start,
        .end = rparen->end
      }
    },
    .expression = expression,
    .operator_loc = YP_LOCATION_TOKEN_VALUE(operator),
    .lparen_loc = YP_LOCATION_TOKEN_VALUE(lparen),
    .rparen_loc = YP_LOCATION_TOKEN_VALUE(rparen)
  };

  return node;
}

// Allocate and initialize a new PinnedVariableNode node.
static yp_pinned_variable_node_t *
yp_pinned_variable_node_create(yp_parser_t *parser, const yp_token_t *operator, yp_node_t *variable) {
  yp_pinned_variable_node_t *node = YP_NODE_ALLOC(yp_pinned_variable_node_t);

  *node = (yp_pinned_variable_node_t) {
    {
      .type = YP_NODE_PINNED_VARIABLE_NODE,
      .location = {
        .start = operator->start,
        .end = variable->location.end
      }
    },
    .variable = variable,
    .operator_loc = YP_LOCATION_TOKEN_VALUE(operator)
  };

  return node;
}

// Allocate and initialize a new PostExecutionNode node.
static yp_post_execution_node_t *
yp_post_execution_node_create(yp_parser_t *parser, const yp_token_t *keyword, const yp_token_t *opening, yp_statements_node_t *statements, const yp_token_t *closing) {
  yp_post_execution_node_t *node = YP_NODE_ALLOC(yp_post_execution_node_t);

  *node = (yp_post_execution_node_t) {
    {
      .type = YP_NODE_POST_EXECUTION_NODE,
      .location = {
        .start = keyword->start,
        .end = closing->end
      }
    },
    .statements = statements,
    .keyword_loc = YP_LOCATION_TOKEN_VALUE(keyword),
    .opening_loc = YP_LOCATION_TOKEN_VALUE(opening),
    .closing_loc = YP_LOCATION_TOKEN_VALUE(closing)
  };

  return node;
}

// Allocate and initialize a new PreExecutionNode node.
static yp_pre_execution_node_t *
yp_pre_execution_node_create(yp_parser_t *parser, const yp_token_t *keyword, const yp_token_t *opening, yp_statements_node_t *statements, const yp_token_t *closing) {
  yp_pre_execution_node_t *node = YP_NODE_ALLOC(yp_pre_execution_node_t);

  *node = (yp_pre_execution_node_t) {
    {
      .type = YP_NODE_PRE_EXECUTION_NODE,
      .location = {
        .start = keyword->start,
        .end = closing->end
      }
    },
    .statements = statements,
    .keyword_loc = YP_LOCATION_TOKEN_VALUE(keyword),
    .opening_loc = YP_LOCATION_TOKEN_VALUE(opening),
    .closing_loc = YP_LOCATION_TOKEN_VALUE(closing)
  };

  return node;
}

// Allocate and initialize new RangeNode node.
static yp_range_node_t *
yp_range_node_create(yp_parser_t *parser, yp_node_t *left, const yp_token_t *operator, yp_node_t *right) {
  yp_range_node_t *node = YP_NODE_ALLOC(yp_range_node_t);

  *node = (yp_range_node_t) {
    {
      .type = YP_NODE_RANGE_NODE,
      .location = {
        .start = (left == NULL ? operator->start : left->location.start),
        .end = (right == NULL ? operator->end : right->location.end)
      }
    },
    .left = left,
    .right = right,
    .operator_loc = YP_LOCATION_TOKEN_VALUE(operator),
  };

  return node;
}

// Allocate and initialize a new RationalNode node.
static yp_rational_node_t *
yp_rational_node_create(yp_parser_t *parser, const yp_token_t *token) {
  assert(token->type == YP_TOKEN_RATIONAL_NUMBER);
  yp_rational_node_t *node = YP_NODE_ALLOC(yp_rational_node_t);

  *node = (yp_rational_node_t) {{ .type = YP_NODE_RATIONAL_NODE, .location = YP_LOCATION_TOKEN_VALUE(token) }};
  return node;
}

// Allocate and initialize a new RedoNode node.
static yp_redo_node_t *
yp_redo_node_create(yp_parser_t *parser, const yp_token_t *token) {
  assert(token->type == YP_TOKEN_KEYWORD_REDO);
  yp_redo_node_t *node = YP_NODE_ALLOC(yp_redo_node_t);

  *node = (yp_redo_node_t) {{ .type = YP_NODE_REDO_NODE, .location = YP_LOCATION_TOKEN_VALUE(token) }};
  return node;
}

// Allocate a new RegularExpressionNode node.
static yp_regular_expression_node_t *
yp_regular_expression_node_create(yp_parser_t *parser, const yp_token_t *opening, const yp_token_t *content, const yp_token_t *closing) {
  yp_regular_expression_node_t *node = YP_NODE_ALLOC(yp_regular_expression_node_t);

  *node = (yp_regular_expression_node_t) {
    {
      .type = YP_NODE_REGULAR_EXPRESSION_NODE,
      .location = {
        .start = opening->start,
        .end = closing->end
      }
    },
    .opening = *opening,
    .content = *content,
    .closing = *closing
  };

  return node;
}

// Allocate a new RequiredDestructuredParameterNode node.
static yp_required_destructured_parameter_node_t *
yp_required_destructured_parameter_node_create(yp_parser_t *parser, const yp_token_t *opening) {
  yp_required_destructured_parameter_node_t *node = YP_NODE_ALLOC(yp_required_destructured_parameter_node_t);

  *node = (yp_required_destructured_parameter_node_t) {
    {
      .type = YP_NODE_REQUIRED_DESTRUCTURED_PARAMETER_NODE,
      .location = YP_LOCATION_TOKEN_VALUE(opening)
    },
    .opening = *opening
  };

  yp_node_list_init(&node->parameters);
  return node;
}

// Append a new parameter to the given RequiredDestructuredParameterNode node.
static void
yp_required_destructured_parameter_node_append_parameter(yp_required_destructured_parameter_node_t *node, yp_node_t *parameter) {
  yp_node_list_append2(&node->parameters, parameter);
}

// Set the closing token of the given RequiredDestructuredParameterNode node.
static void
yp_required_destructured_parameter_node_closing_set(yp_required_destructured_parameter_node_t *node, const yp_token_t *closing) {
  node->closing = *closing;
  node->base.location.end = closing->end;
}

// Allocate a new RequiredParameterNode node.
static yp_required_parameter_node_t *
yp_required_parameter_node_create(yp_parser_t *parser, const yp_token_t *token) {
  assert(token->type == YP_TOKEN_MISSING || token->type == YP_TOKEN_IDENTIFIER);
  yp_required_parameter_node_t *node = YP_NODE_ALLOC(yp_required_parameter_node_t);

  *node = (yp_required_parameter_node_t) {{ .type = YP_NODE_REQUIRED_PARAMETER_NODE, .location = YP_LOCATION_TOKEN_VALUE(token) }};
  return node;
}

// Allocate a new RescueModifierNode node.
static yp_rescue_modifier_node_t *
yp_rescue_modifier_node_create(yp_parser_t *parser, yp_node_t *expression, const yp_token_t *rescue_keyword, yp_node_t *rescue_expression) {
  yp_rescue_modifier_node_t *node = YP_NODE_ALLOC(yp_rescue_modifier_node_t);

  *node = (yp_rescue_modifier_node_t) {
    {
      .type = YP_NODE_RESCUE_MODIFIER_NODE,
      .location = {
        .start = expression->location.start,
        .end = rescue_expression->location.end
      }
    },
    .expression = expression,
    .rescue_keyword = *rescue_keyword,
    .rescue_expression = rescue_expression
  };

  return node;
}

// Allocate and initiliaze a new RescueNode node.
static yp_rescue_node_t *
yp_rescue_node_create(yp_parser_t *parser, const yp_token_t *rescue_keyword) {
  yp_rescue_node_t *node = YP_NODE_ALLOC(yp_rescue_node_t);

  *node = (yp_rescue_node_t) {
    {
      .type = YP_NODE_RESCUE_NODE,
      .location = {
        .start = rescue_keyword->start,
        .end = rescue_keyword->end
      }
    },
    .rescue_keyword = *rescue_keyword,
    .equal_greater = YP_TOKEN_NOT_PROVIDED_VALUE(parser),
    .exception = NULL,
    .statements = NULL,
    .consequent = NULL
  };

  yp_node_list_init(&node->exceptions);
  return node;
}

// Set the exception of a rescue node, and update the location of the node.
static void
yp_rescue_node_exception_set(yp_rescue_node_t *node, yp_node_t *exception) {
  node->exception = exception;
  node->base.location.end = exception->location.end;
}

// Set the statements of a rescue node, and update the location of the node.
static void
yp_rescue_node_statements_set(yp_rescue_node_t *node, yp_statements_node_t *statements) {
  node->statements = statements;
  node->base.location.end = statements->base.location.end;
}

// Allocate a new RestParameterNode node.
static yp_rest_parameter_node_t *
yp_rest_parameter_node_create(yp_parser_t *parser, const yp_token_t *operator, const yp_token_t *name) {
  yp_rest_parameter_node_t *node = YP_NODE_ALLOC(yp_rest_parameter_node_t);

  *node = (yp_rest_parameter_node_t) {
    {
      .type = YP_NODE_REST_PARAMETER_NODE,
      .location = {
        .start = operator->start,
        .end = (name->type == YP_TOKEN_NOT_PROVIDED ? operator->end : name->end)
      }
    },
    .operator = *operator,
    .name = *name
  };

  return node;
}

// Allocate and initialize a new RetryNode node.
static yp_retry_node_t *
yp_retry_node_create(yp_parser_t *parser, const yp_token_t *token) {
  assert(token->type == YP_TOKEN_KEYWORD_RETRY);
  yp_retry_node_t *node = YP_NODE_ALLOC(yp_retry_node_t);

  *node = (yp_retry_node_t) {{ .type = YP_NODE_RETRY_NODE, .location = YP_LOCATION_TOKEN_VALUE(token) }};
  return node;
}

// Allocate a new ReturnNode node.
static yp_return_node_t *
yp_return_node_create(yp_parser_t *parser, const yp_token_t *keyword, yp_arguments_node_t *arguments) {
  yp_return_node_t *node = YP_NODE_ALLOC(yp_return_node_t);

  *node = (yp_return_node_t) {
    {
      .type = YP_NODE_RETURN_NODE,
      .location = {
        .start = keyword->start,
        .end = (arguments == NULL ? keyword->end : arguments->base.location.end)
      }
    },
    .keyword = *keyword,
    .arguments = arguments
  };

  return node;
}

// Allocate and initialize a new Scope node.
static yp_scope_node_t *
yp_scope_node_create(yp_parser_t *parser, const yp_token_t *token) {
  yp_scope_node_t *node = YP_NODE_ALLOC(yp_scope_node_t);

  *node = (yp_scope_node_t) {
    {
      .type = YP_NODE_SCOPE_NODE,
      .location = YP_LOCATION_TOKEN_VALUE(token)
    }
  };

  yp_token_list_init(&node->locals);
  return node;
}

// Allocate and initialize a new SelfNode node.
static yp_self_node_t *
yp_self_node_create(yp_parser_t *parser, const yp_token_t *token) {
  assert(token->type == YP_TOKEN_KEYWORD_SELF);
  yp_self_node_t *node = YP_NODE_ALLOC(yp_self_node_t);

  *node = (yp_self_node_t) {{ .type = YP_NODE_SELF_NODE, .location = YP_LOCATION_TOKEN_VALUE(token) }};
  return node;
}

// Allocate a new SingletonClassNode node.
static yp_singleton_class_node_t *
yp_singleton_class_node_create(yp_parser_t *parser, yp_scope_node_t *scope, const yp_token_t *class_keyword, const yp_token_t *operator, yp_node_t *expression, yp_node_t *statements, const yp_token_t *end_keyword) {
  yp_singleton_class_node_t *node = YP_NODE_ALLOC(yp_singleton_class_node_t);

  *node = (yp_singleton_class_node_t) {
    {
      .type = YP_NODE_SINGLETON_CLASS_NODE,
      .location = {
        .start = class_keyword->start,
        .end = end_keyword->end
      }
    },
    .scope = scope,
    .class_keyword = *class_keyword,
    .operator = *operator,
    .expression = expression,
    .statements = statements,
    .end_keyword = *end_keyword
  };

  return node;
}

// Allocate and initialize a new SourceEncodingNode node.
static yp_source_encoding_node_t *
yp_source_encoding_node_create(yp_parser_t *parser, const yp_token_t *token) {
  assert(token->type == YP_TOKEN_KEYWORD___ENCODING__);
  yp_source_encoding_node_t *node = YP_NODE_ALLOC(yp_source_encoding_node_t);

  *node = (yp_source_encoding_node_t) {{ .type = YP_NODE_SOURCE_ENCODING_NODE, .location = YP_LOCATION_TOKEN_VALUE(token) }};
  return node;
}

// Allocate and initialize a new SourceFileNode node.
static yp_source_file_node_t *
yp_source_file_node_create(yp_parser_t *parser, const yp_token_t *token) {
  assert(token->type == YP_TOKEN_KEYWORD___FILE__);
  yp_source_file_node_t *node = YP_NODE_ALLOC(yp_source_file_node_t);

  *node = (yp_source_file_node_t) {{ .type = YP_NODE_SOURCE_FILE_NODE, .location = YP_LOCATION_TOKEN_VALUE(token) }};
  return node;
}

// Allocate and initialize a new SourceLineNode node.
static yp_source_line_node_t *
yp_source_line_node_create(yp_parser_t *parser, const yp_token_t *token) {
  assert(token->type == YP_TOKEN_KEYWORD___LINE__);
  yp_source_line_node_t *node = YP_NODE_ALLOC(yp_source_line_node_t);

  *node = (yp_source_line_node_t) {{ .type = YP_NODE_SOURCE_LINE_NODE, .location = YP_LOCATION_TOKEN_VALUE(token) }};
  return node;
}

// Allocate a new SplatNode node.
static yp_splat_node_t *
yp_splat_node_create(yp_parser_t *parser, const yp_token_t *operator, yp_node_t *expression) {
  yp_splat_node_t *node = YP_NODE_ALLOC(yp_splat_node_t);

  *node = (yp_splat_node_t) {
    {
      .type = YP_NODE_SPLAT_NODE,
      .location = {
        .start = operator->start,
        .end = (expression == NULL ? operator->end : expression->location.end)
      }
    },
    .operator = *operator,
    .expression = expression
  };

  return node;
}

// Allocate and initialize a new StatementsNode node.
static yp_statements_node_t *
yp_statements_node_create(yp_parser_t *parser) {
  yp_statements_node_t *node = YP_NODE_ALLOC(yp_statements_node_t);

  *node = (yp_statements_node_t) {
    {
      .type = YP_NODE_STATEMENTS_NODE,
      .location = YP_LOCATION_NULL_VALUE(parser)
    }
  };

  yp_node_list_init(&node->body);
  return node;
}

// Get the length of the given StatementsNode node's body.
static size_t
yp_statements_node_body_length(yp_statements_node_t *node) {
  return node->body.size;
}

// Set the location of the given StatementsNode.
static void
yp_statements_node_location_set(yp_statements_node_t *node, const char *start, const char *end) {
  node->base.location = (yp_location_t) { .start = start, .end = end };
}

// Append a new node to the given StatementsNode node's body.
static void
yp_statements_node_body_append(yp_statements_node_t *node, yp_node_t *statement) {
  if (yp_statements_node_body_length(node) == 0) {
    node->base.location.start = statement->location.start;
  }

  yp_node_list_append2(&node->body, statement);
  node->base.location.end = statement->location.end;
}

// Allocate a new StringConcatNode node.
static yp_string_concat_node_t *
yp_string_concat_node_create(yp_parser_t *parser, yp_node_t *left, yp_node_t *right) {
  yp_string_concat_node_t *node = YP_NODE_ALLOC(yp_string_concat_node_t);

  *node = (yp_string_concat_node_t) {
    {
      .type = YP_NODE_STRING_CONCAT_NODE,
      .location = {
        .start = left->location.start,
        .end = right->location.end
      }
    },
    .left = left,
    .right = right
  };

  return node;
}

// Allocate a new StringInterpolatedNode node.
static yp_string_interpolated_node_t *
yp_string_interpolated_node_create(yp_parser_t *parser, const yp_token_t *opening, yp_statements_node_t *statements, const yp_token_t *closing) {
  yp_string_interpolated_node_t *node = YP_NODE_ALLOC(yp_string_interpolated_node_t);

  *node = (yp_string_interpolated_node_t) {
    {
      .type = YP_NODE_STRING_INTERPOLATED_NODE,
      .location = {
        .start = opening->start,
        .end = closing->end
      }
    },
    .opening = *opening,
    .statements = statements,
    .closing = *closing
  };

  return node;
}

// Allocate a new StringNode node.
static yp_string_node_t *
yp_string_node_create(yp_parser_t *parser, const yp_token_t *opening, const yp_token_t *content, const yp_token_t *closing) {
  yp_string_node_t *node = YP_NODE_ALLOC(yp_string_node_t);

  *node = (yp_string_node_t) {
    {
      .type = YP_NODE_STRING_NODE,
      .location = {
        .start = (opening->type == YP_TOKEN_NOT_PROVIDED ? content->start : opening->start),
        .end = (closing->type == YP_TOKEN_NOT_PROVIDED ? content->end : closing->end)
      }
    },
    .opening = *opening,
    .content = *content,
    .closing = *closing
  };

  return node;
}

// Allocate and initialize a new SuperNode node.
static yp_super_node_t *
yp_super_node_create(yp_parser_t *parser, const yp_token_t *keyword, yp_arguments_t *arguments) {
  assert(keyword->type == YP_TOKEN_KEYWORD_SUPER);
  yp_super_node_t *node = YP_NODE_ALLOC(yp_super_node_t);

  const char *end;
  if (arguments->block != NULL) {
    end = arguments->block->base.location.end;
  } else if (arguments->closing.type != YP_TOKEN_NOT_PROVIDED) {
    end = arguments->closing.end;
  } else if (arguments->arguments != NULL) {
    end = arguments->arguments->base.location.end;
  } else {
    assert(false && "unreachable");
  }

  *node = (yp_super_node_t) {
    {
      .type = YP_NODE_SUPER_NODE,
      .location = {
        .start = keyword->start,
        .end = end,
      }
    },
    .keyword = *keyword,
    .lparen = arguments->opening,
    .arguments = arguments->arguments,
    .rparen = arguments->closing,
    .block = arguments->block
  };

  return node;
}

// Allocate a new SymbolNode node.
static yp_symbol_node_t *
yp_symbol_node_create(yp_parser_t *parser, const yp_token_t *opening, const yp_token_t *value, const yp_token_t *closing) {
  yp_symbol_node_t *node = YP_NODE_ALLOC(yp_symbol_node_t);

  *node = (yp_symbol_node_t) {
    {
      .type = YP_NODE_SYMBOL_NODE,
      .location = {
        .start = (opening->type == YP_TOKEN_NOT_PROVIDED ? value->start : opening->start),
        .end = (closing->type == YP_TOKEN_NOT_PROVIDED ? value->end : closing->end)
      }
    },
    .opening = *opening,
    .value = *value,
    .closing = *closing
  };

  return node;
}

// Allocate and initialize a new SymbolNode node from a label.
static yp_symbol_node_t *
yp_symbol_node_label_create(yp_parser_t *parser, const yp_token_t *token) {
  assert(token->type == YP_TOKEN_LABEL || token->type == YP_TOKEN_MISSING);

  yp_token_t opening = not_provided(parser);
  yp_token_t label = { .type = YP_TOKEN_LABEL, .start = token->start, .end = token->end - 1 };
  yp_token_t closing = { .type = YP_TOKEN_LABEL_END, .start = label.end, .end = label.end + 1 };

  yp_symbol_node_t *node = yp_symbol_node_create(parser, &opening, &label, &closing);
  yp_unescape_manipulate_string(label.start, label.end - label.start, &node->unescaped, YP_UNESCAPE_ALL, &parser->error_list);
  return node;
}

// Check if the given node is a label in a hash.
static bool
yp_symbol_node_label_p(yp_node_t *node) {
  return (
    (node->type == YP_NODE_SYMBOL_NODE && ((yp_symbol_node_t *) node)->closing.type == YP_TOKEN_LABEL_END) ||
    (node->type == YP_NODE_INTERPOLATED_SYMBOL_NODE && node->as.interpolated_symbol_node.closing.type == YP_TOKEN_LABEL_END)
  );
}

// Convert the given SymbolNode node to a StringNode node.
static yp_string_node_t *
yp_symbol_node_to_string_node(yp_parser_t *parser, yp_symbol_node_t *node) {
  yp_string_node_t *new_node = YP_NODE_ALLOC(yp_string_node_t);

  *new_node = (yp_string_node_t) {
    {
      .type = YP_NODE_STRING_NODE,
      .location = node->base.location
    },
    .opening = node->opening,
    .content = node->value,
    .closing = node->closing,
    .unescaped = node->unescaped
  };

  yp_node_destroy(parser, (yp_node_t *) node);
  return new_node;
}

// Allocate and initialize a new TrueNode node.
static yp_true_node_t *
yp_true_node_create(yp_parser_t *parser, const yp_token_t *token) {
  assert(token->type == YP_TOKEN_KEYWORD_TRUE);
  yp_true_node_t *node = YP_NODE_ALLOC(yp_true_node_t);

  *node = (yp_true_node_t) {{ .type = YP_NODE_TRUE_NODE, .location = YP_LOCATION_TOKEN_VALUE(token) }};
  return node;
}

// Allocate and initialize a new UndefNode node.
static yp_undef_node_t *
yp_undef_node_create(yp_parser_t *parser, const yp_token_t *token) {
  assert(token->type == YP_TOKEN_KEYWORD_UNDEF);
  yp_undef_node_t *node = YP_NODE_ALLOC(yp_undef_node_t);

  *node = (yp_undef_node_t) {
    {
      .type = YP_NODE_UNDEF_NODE,
      .location = YP_LOCATION_TOKEN_VALUE(token),
    },
    .keyword_loc = YP_LOCATION_TOKEN_VALUE(token)
  };

  yp_node_list_init(&node->names);
  return node;
}

// Append a name to an undef node.
static void
yp_undef_node_append(yp_undef_node_t *node, yp_node_t *name) {
  node->base.location.end = name->location.end;
  yp_node_list_append2(&node->names, name);
}

// Allocate a new UnlessNode node.
static yp_unless_node_t *
yp_unless_node_create(yp_parser_t *parser, const yp_token_t *keyword, yp_node_t *predicate, yp_statements_node_t *statements) {
  yp_unless_node_t *node = YP_NODE_ALLOC(yp_unless_node_t);

  const char *end;
  if (statements != NULL) {
    end = statements->base.location.end;
  } else {
    end = predicate->location.end;
  }

  *node = (yp_unless_node_t) {
    {
      .type = YP_NODE_UNLESS_NODE,
      .location = {
        .start = keyword->start,
        .end = end
      },
    },
    .keyword = *keyword,
    .predicate = predicate,
    .statements = statements,
    .consequent = NULL,
    .end_keyword = YP_TOKEN_NOT_PROVIDED_VALUE(parser)
  };

  return node;
}

// Allocate and initialize new UnlessNode node in the modifier form.
static yp_unless_node_t *
yp_unless_node_modifier_create(yp_parser_t *parser, yp_node_t *statement, const yp_token_t *unless_keyword, yp_node_t *predicate) {
  yp_unless_node_t *node = YP_NODE_ALLOC(yp_unless_node_t);

  yp_statements_node_t *statements = yp_statements_node_create(parser);
  yp_statements_node_body_append(statements, statement);

  *node = (yp_unless_node_t) {
    {
      .type = YP_NODE_UNLESS_NODE,
      .location = {
        .start = statement->location.start,
        .end = predicate->location.end
      },
    },
    .keyword = *unless_keyword,
    .predicate = predicate,
    .statements = statements,
    .consequent = NULL,
    .end_keyword = not_provided(parser)
  };

  return node;
}

// Allocate a new UntilNode node.
static yp_until_node_t *
yp_until_node_create(yp_parser_t *parser, const yp_token_t *keyword, yp_node_t *predicate, yp_statements_node_t *statements) {
  yp_until_node_t *node = YP_NODE_ALLOC(yp_until_node_t);

  *node = (yp_until_node_t) {
    {
      .type = YP_NODE_UNTIL_NODE,
      .location = {
        .start = keyword->start,
        .end = statements == NULL ? predicate->location.end : statements->base.location.end
      },
    },
    .keyword = *keyword,
    .predicate = predicate,
    .statements = statements
  };

  return node;
}

// Allocate and initialize a new WhenNode node.
static yp_when_node_t *
yp_when_node_create(yp_parser_t *parser, const yp_token_t *when_keyword) {
  yp_when_node_t *node = YP_NODE_ALLOC(yp_when_node_t);

  *node = (yp_when_node_t) {
    {
      .type = YP_NODE_WHEN_NODE,
      .location = {
        .start = when_keyword->start,
        .end = NULL
      }
    },
    .when_keyword = *when_keyword,
    .statements = NULL
  };

  yp_node_list_init(&node->conditions);
  return node;
}

// Append a new condition to a when node.
static void
yp_when_node_conditions_append(yp_when_node_t *node, yp_node_t *condition) {
  node->base.location.end = condition->location.end;
  yp_node_list_append2(&node->conditions, condition);
}

// Set the statements list of a when node.
static void
yp_when_node_statements_set(yp_when_node_t *node, yp_statements_node_t *statements) {
  if (statements->base.location.end > node->base.location.end) {
    node->base.location.end = statements->base.location.end;
  }

  node->statements = statements;
}

// Allocate a new WhileNode node.
static yp_while_node_t *
yp_while_node_create(yp_parser_t *parser, const yp_token_t *keyword, yp_node_t *predicate, yp_statements_node_t *statements) {
  yp_while_node_t *node = YP_NODE_ALLOC(yp_while_node_t);

  *node = (yp_while_node_t) {
    {
      .type = YP_NODE_WHILE_NODE,
      .location = {
        .start = keyword->start,
        .end = statements == NULL ? predicate->location.end : statements->base.location.end
      },
    },
    .keyword = *keyword,
    .predicate = predicate,
    .statements = statements
  };

  return node;
}

// Allocate and initialize a new XStringNode node.
static yp_x_string_node_t *
yp_xstring_node_create(yp_parser_t *parser, const yp_token_t *opening, const yp_token_t *content, const yp_token_t *closing) {
  yp_x_string_node_t *node = YP_NODE_ALLOC(yp_x_string_node_t);

  *node = (yp_x_string_node_t) {
    {
      .type = YP_NODE_X_STRING_NODE,
      .location = {
        .start = opening->start,
        .end = closing->end
      },
    },
    .opening = *opening,
    .content = *content,
    .closing = *closing
  };

  return node;
}

// Allocate a new YieldNode node.
static yp_yield_node_t *
yp_yield_node_create(yp_parser_t *parser, const yp_token_t *keyword, const yp_token_t *lparen, yp_arguments_node_t *arguments, const yp_token_t *rparen) {
  yp_yield_node_t *node = YP_NODE_ALLOC(yp_yield_node_t);

  const char *end;
  if (rparen->type != YP_TOKEN_NOT_PROVIDED) {
    end = rparen->end;
  } else if (arguments != NULL) {
    end = arguments->base.location.end;
  } else if (lparen->type != YP_TOKEN_NOT_PROVIDED) {
    end = lparen->end;
  } else {
    end = keyword->end;
  }

  *node = (yp_yield_node_t) {
    {
      .type = YP_NODE_YIELD_NODE,
      .location = {
        .start = keyword->start,
        .end = end
      },
    },
    .keyword = *keyword,
    .lparen = *lparen,
    .arguments = arguments,
    .rparen = *rparen
  };

  return node;
}


#undef YP_LOCATION_NULL_VALUE
#undef YP_LOCATION_TOKEN_VALUE
#undef YP_LOCATION_NODE_VALUE
#undef YP_LOCATION_NODE_BASE_VALUE
#undef YP_TOKEN_NOT_PROVIDED_VALUE

/******************************************************************************/
/* Scope-related functions                                                    */
/******************************************************************************/

// Allocate and initialize a new scope. Push it onto the scope stack.
static void
yp_parser_scope_push(yp_parser_t *parser, const yp_token_t *token, bool top) {
  yp_scope_node_t *node = yp_scope_node_create(parser, token);
  yp_scope_t *scope = (yp_scope_t *) malloc(sizeof(yp_scope_t));
  *scope = (yp_scope_t) { .node = node, .top = top, .previous = parser->current_scope };
  parser->current_scope = scope;
}

// Check if the current scope has a given local variables.
static bool
yp_parser_local_p(yp_parser_t *parser, yp_token_t *token) {
  yp_scope_t *scope = parser->current_scope;

  while (scope != NULL) {
    if (yp_token_list_includes(&scope->node->locals, token)) return true;
    if (scope->top) break;
    scope = scope->previous;
  }

  return false;
}

// Add a local variable to the current scope.
static void
yp_parser_local_add(yp_parser_t *parser, yp_token_t *token) {
  if (!yp_token_list_includes(&parser->current_scope->node->locals, token)) {
    yp_token_list_append(&parser->current_scope->node->locals, token);
  }
}

// Pop the current scope off the scope stack.
static void
yp_parser_scope_pop(yp_parser_t *parser) {
  yp_scope_t *scope = parser->current_scope;
  parser->current_scope = scope->previous;
  free(scope);
}

/******************************************************************************/
/* Basic character checks                                                     */
/******************************************************************************/

static inline bool
char_is_binary_number(const char c) {
  return c == '0' || c == '1';
}

static inline bool
char_is_octal_number(const char c) {
  return c >= '0' && c <= '7';
}

static inline bool
char_is_decimal_number(const char c) {
  return c >= '0' && c <= '9';
}

static inline bool
char_is_hexadecimal_number(const char c) {
  return (c >= '0' && c <= '9') || (c >= 'a' && c <= 'f') || (c >= 'A' && c <= 'F');
}

static inline size_t
char_is_identifier_start(yp_parser_t *parser, const char *c) {
  if (*c == '_') {
    return 1;
  } else if (((unsigned char) *c) > 127) {
    return 1;
  } else {
    return parser->encoding.alpha_char(c);
  }
}

static inline size_t
char_is_identifier(yp_parser_t *parser, const char *c) {
  size_t width;

  if ((width = parser->encoding.alnum_char(c))) {
    return width;
  } else if (*c == '_') {
    return 1;
  } else if (((unsigned char) *c) > 127) {
    return 1;
  } else {
    return 0;
  }
}

static inline bool
char_is_non_newline_whitespace(const char c) {
  return c == ' ' || c == '\t' || c == '\f' || c == '\r' || c == '\v';
}

static inline bool
char_is_whitespace(const char c) {
  return char_is_non_newline_whitespace(c) || c == '\n';
}

#define BIT(c, idx) (((c) / 32 - 1 == idx) ? (1U << ((c) % 32)) : 0)
#define PUNCT(idx) ( \
        BIT('~', idx) | BIT('*', idx) | BIT('$', idx) | BIT('?', idx) | \
        BIT('!', idx) | BIT('@', idx) | BIT('/', idx) | BIT('\\', idx) | \
        BIT(';', idx) | BIT(',', idx) | BIT('.', idx) | BIT('=', idx) | \
        BIT(':', idx) | BIT('<', idx) | BIT('>', idx) | BIT('\"', idx) | \
        BIT('&', idx) | BIT('`', idx) | BIT('\'', idx) | BIT('+', idx) | \
        BIT('0', idx))

const unsigned int yp_global_name_punctuation_hash[(0x7e - 0x20 + 31) / 32] = { PUNCT(0), PUNCT(1), PUNCT(2) };

#undef BIT
#undef PUNCT

static inline bool
char_is_global_name_punctuation(const char c) {
  const unsigned int i = c;
  if (i <= 0x20 || 0x7e < i) return false;

  return (yp_global_name_punctuation_hash[(i - 0x20) / 32] >> (c % 32)) & 1;
}

static inline bool
token_is_numbered_parameter(yp_token_t *token) {
  return
    (token->type == YP_TOKEN_IDENTIFIER) &&
    (token->end - token->start == 2) &&
    (token->start[0] == '_') &&
    (char_is_decimal_number(token->start[1]));
}

/******************************************************************************/
/* Stack helpers                                                              */
/******************************************************************************/

static inline void
yp_accepts_block_stack_push(yp_parser_t *parser, bool value) {
  // Use the negation of the value to prevent stack overflow.
  yp_state_stack_push(&parser->accepts_block_stack, !value);
}

static inline void
yp_accepts_block_stack_pop(yp_parser_t *parser) {
  yp_state_stack_pop(&parser->accepts_block_stack);
}

static inline bool
yp_accepts_block_stack_p(yp_parser_t *parser) {
  return !yp_state_stack_p(&parser->accepts_block_stack);
}

/******************************************************************************/
/* Lexer check helpers                                                        */
/******************************************************************************/

// Get the next character in the source starting from parser->current.end and
// adding the given offset. If that position is beyond the end of the source
// then return '\0'.
static inline char
peek_at(yp_parser_t *parser, size_t offset) {
  if (parser->current.end + offset < parser->end) {
    return parser->current.end[offset];
  } else {
    return '\0';
  }
}

// Get the next character in the source starting from parser->current.end. If
// that position is beyond the end of the source then return '\0'.
static inline char
peek(yp_parser_t *parser) {
  if (parser->current.end < parser->end) {
    return *parser->current.end;
  } else {
    return '\0';
  }
}

// If the character to be read matches the given value, then returns true and
// advanced the current pointer.
static inline bool
match(yp_parser_t *parser, char value) {
  if (peek(parser) == value) {
    parser->current.end++;
    return true;
  }
  return false;
}

// Returns the incrementor character that should be used to increment the
// nesting count if one is possible.
static inline char
incrementor(const char start) {
  switch (start) {
    case '(':
    case '[':
    case '{':
    case '<':
      return start;
    default:
      return '\0';
  }
}

// Returns the matching character that should be used to terminate a list
// beginning with the given character.
static inline char
terminator(const char start) {
  switch (start) {
    case '(':
      return ')';
    case '[':
      return ']';
    case '{':
      return '}';
    case '<':
      return '>';
    default:
      return start;
  }
}

/******************************************************************************/
/* Encoding-related functions                                                 */
/******************************************************************************/

static yp_encoding_t yp_encoding_ascii = {
  .name = "ascii",
  .char_width = yp_encoding_ascii_char_width,
  .alnum_char = yp_encoding_ascii_alnum_char,
  .alpha_char = yp_encoding_ascii_alpha_char,
  .isupper_char = yp_encoding_ascii_isupper_char
};

static yp_encoding_t yp_encoding_ascii_8bit = {
  .name = "ascii-8bit",
  .char_width = yp_encoding_ascii_8_bit_char_width,
  .alnum_char = yp_encoding_ascii_alnum_char,
  .alpha_char = yp_encoding_ascii_alpha_char,
  .isupper_char = yp_encoding_ascii_isupper_char,
};

static yp_encoding_t yp_encoding_big5 = {
  .name = "big5",
  .char_width = yp_encoding_big5_char_width,
  .alnum_char = yp_encoding_big5_alnum_char,
  .alpha_char = yp_encoding_big5_alpha_char,
  .isupper_char = yp_encoding_big5_isupper_char
};

static yp_encoding_t yp_encoding_euc_jp = {
  .name = "euc-jp",
  .char_width = yp_encoding_euc_jp_char_width,
  .alnum_char = yp_encoding_euc_jp_alnum_char,
  .alpha_char = yp_encoding_euc_jp_alpha_char,
  .isupper_char = yp_encoding_euc_jp_isupper_char
};

static yp_encoding_t yp_encoding_iso_8859_1 = {
  .name = "iso-8859-1",
  .char_width = yp_encoding_iso_8859_1_char_width,
  .alnum_char = yp_encoding_iso_8859_1_alnum_char,
  .alpha_char = yp_encoding_iso_8859_1_alpha_char,
  .isupper_char = yp_encoding_iso_8859_1_isupper_char
};

static yp_encoding_t yp_encoding_iso_8859_2 = {
  .name = "iso-8859-2",
  .char_width = yp_encoding_iso_8859_2_char_width,
  .alnum_char = yp_encoding_iso_8859_2_alnum_char,
  .alpha_char = yp_encoding_iso_8859_2_alpha_char,
  .isupper_char = yp_encoding_iso_8859_2_isupper_char
};

static yp_encoding_t yp_encoding_iso_8859_3 = {
  .name = "iso-8859-3",
  .char_width = yp_encoding_iso_8859_3_char_width,
  .alnum_char = yp_encoding_iso_8859_3_alnum_char,
  .alpha_char = yp_encoding_iso_8859_3_alpha_char,
  .isupper_char = yp_encoding_iso_8859_3_isupper_char
};

static yp_encoding_t yp_encoding_iso_8859_4 = {
  .name = "iso-8859-4",
  .char_width = yp_encoding_iso_8859_4_char_width,
  .alnum_char = yp_encoding_iso_8859_4_alnum_char,
  .alpha_char = yp_encoding_iso_8859_4_alpha_char,
  .isupper_char = yp_encoding_iso_8859_4_isupper_char
};

static yp_encoding_t yp_encoding_iso_8859_5 = {
  .name = "iso-8859-5",
  .char_width = yp_encoding_iso_8859_5_char_width,
  .alnum_char = yp_encoding_iso_8859_5_alnum_char,
  .alpha_char = yp_encoding_iso_8859_5_alpha_char,
  .isupper_char = yp_encoding_iso_8859_5_isupper_char
};

static yp_encoding_t yp_encoding_iso_8859_6 = {
  .name = "iso-8859-6",
  .char_width = yp_encoding_iso_8859_6_char_width,
  .alnum_char = yp_encoding_iso_8859_6_alnum_char,
  .alpha_char = yp_encoding_iso_8859_6_alpha_char,
  .isupper_char = yp_encoding_iso_8859_6_isupper_char
};

static yp_encoding_t yp_encoding_iso_8859_7 = {
  .name = "iso-8859-7",
  .char_width = yp_encoding_iso_8859_7_char_width,
  .alnum_char = yp_encoding_iso_8859_7_alnum_char,
  .alpha_char = yp_encoding_iso_8859_7_alpha_char,
  .isupper_char = yp_encoding_iso_8859_7_isupper_char
};

static yp_encoding_t yp_encoding_iso_8859_8 = {
  .name = "iso-8859-8",
  .char_width = yp_encoding_iso_8859_8_char_width,
  .alnum_char = yp_encoding_iso_8859_8_alnum_char,
  .alpha_char = yp_encoding_iso_8859_8_alpha_char,
  .isupper_char = yp_encoding_iso_8859_8_isupper_char
};

static yp_encoding_t yp_encoding_iso_8859_9 = {
  .name = "iso-8859-9",
  .char_width = yp_encoding_iso_8859_9_char_width,
  .alnum_char = yp_encoding_iso_8859_9_alnum_char,
  .alpha_char = yp_encoding_iso_8859_9_alpha_char,
  .isupper_char = yp_encoding_iso_8859_9_isupper_char
};

static yp_encoding_t yp_encoding_iso_8859_10 = {
  .name = "iso-8859-10",
  .char_width = yp_encoding_iso_8859_10_char_width,
  .alnum_char = yp_encoding_iso_8859_10_alnum_char,
  .alpha_char = yp_encoding_iso_8859_10_alpha_char,
  .isupper_char = yp_encoding_iso_8859_10_isupper_char
};

static yp_encoding_t yp_encoding_iso_8859_11 = {
  .name = "iso-8859-11",
  .char_width = yp_encoding_iso_8859_11_char_width,
  .alnum_char = yp_encoding_iso_8859_11_alnum_char,
  .alpha_char = yp_encoding_iso_8859_11_alpha_char,
  .isupper_char = yp_encoding_iso_8859_11_isupper_char
};

static yp_encoding_t yp_encoding_iso_8859_13 = {
  .name = "iso-8859-13",
  .char_width = yp_encoding_iso_8859_13_char_width,
  .alnum_char = yp_encoding_iso_8859_13_alnum_char,
  .alpha_char = yp_encoding_iso_8859_13_alpha_char,
  .isupper_char = yp_encoding_iso_8859_13_isupper_char
};

static yp_encoding_t yp_encoding_iso_8859_14 = {
  .name = "iso-8859-14",
  .char_width = yp_encoding_iso_8859_14_char_width,
  .alnum_char = yp_encoding_iso_8859_14_alnum_char,
  .alpha_char = yp_encoding_iso_8859_14_alpha_char,
  .isupper_char = yp_encoding_iso_8859_14_isupper_char
};

static yp_encoding_t yp_encoding_iso_8859_15 = {
  .name = "iso-8859-15",
  .char_width = yp_encoding_iso_8859_15_char_width,
  .alnum_char = yp_encoding_iso_8859_15_alnum_char,
  .alpha_char = yp_encoding_iso_8859_15_alpha_char,
  .isupper_char = yp_encoding_iso_8859_15_isupper_char
};

static yp_encoding_t yp_encoding_iso_8859_16 = {
  .name = "iso-8859-16",
  .char_width = yp_encoding_iso_8859_16_char_width,
  .alnum_char = yp_encoding_iso_8859_16_alnum_char,
  .alpha_char = yp_encoding_iso_8859_16_alpha_char,
  .isupper_char = yp_encoding_iso_8859_16_isupper_char
};

static yp_encoding_t yp_encoding_shift_jis = {
  .name = "shift_jis",
  .char_width = yp_encoding_shift_jis_char_width,
  .alnum_char = yp_encoding_shift_jis_alnum_char,
  .alpha_char = yp_encoding_shift_jis_alpha_char,
  .isupper_char = yp_encoding_shift_jis_isupper_char
};

static yp_encoding_t yp_encoding_utf_8 = {
  .name = "utf-8",
  .char_width = yp_encoding_utf_8_char_width,
  .alnum_char = yp_encoding_utf_8_alnum_char,
  .alpha_char = yp_encoding_utf_8_alpha_char,
  .isupper_char = yp_encoding_utf_8_isupper_char
};

static yp_encoding_t yp_encoding_windows_31j = {
  .name = "windows-31j",
  .char_width = yp_encoding_windows_31j_char_width,
  .alnum_char = yp_encoding_windows_31j_alnum_char,
  .alpha_char = yp_encoding_windows_31j_alpha_char,
  .isupper_char = yp_encoding_windows_31j_isupper_char
};

static yp_encoding_t yp_encoding_windows_1251 = {
  .name = "windows-1251",
  .char_width = yp_encoding_windows_1251_char_width,
  .alnum_char = yp_encoding_windows_1251_alnum_char,
  .alpha_char = yp_encoding_windows_1251_alpha_char,
  .isupper_char = yp_encoding_windows_1251_isupper_char
};

static yp_encoding_t yp_encoding_windows_1252 = {
  .name = "windows-1252",
  .char_width = yp_encoding_windows_1252_char_width,
  .alnum_char = yp_encoding_windows_1252_alnum_char,
  .alpha_char = yp_encoding_windows_1252_alpha_char,
  .isupper_char = yp_encoding_windows_1252_isupper_char
};

// Here we're going to check if this is a "magic" comment, and perform whatever
// actions are necessary for it here.
static void
parser_lex_encoding_comment(yp_parser_t *parser) {
  const char *start = parser->current.start + 1;
  const char *end = memchr(start, '\n', parser->end - start);
  if (end == NULL) end = parser->end;

  // These are the patterns we're going to match to find the encoding comment.
  // This is definitely not complete or even really correct.
  const char *encoding_start = NULL;
  if ((encoding_start = strnstr(start, "coding:", end - start)) != NULL) {
    encoding_start += 7;
  } else if ((encoding_start = strnstr(start, "coding=", end - start)) != NULL) {
    encoding_start += 7;
  }

  // If we didn't find anything that matched our patterns, then return. Note
  // that this does a _very_ poor job of actually finding the encoding, and
  // there is a lot of work to do here to better reflect actual magic comment
  // parsing from CRuby, but this at least gets us part of the way there.
  if (encoding_start == NULL) return;

  // Skip any non-newline whitespace after the "coding:" or "coding=".
  encoding_start += yp_strspn_inline_whitespace(encoding_start, end - encoding_start);

  // Now determine the end of the encoding string. This is either the end of
  // the line, the first whitespace character, or a punctuation mark.
  const char *encoding_end = yp_strpbrk(encoding_start, " \t\f\r\v\n;,", end - encoding_start);
  encoding_end = encoding_end == NULL ? end : encoding_end;

  // Finally, we can determine the width of the encoding string.
  size_t width = encoding_end - encoding_start;

  // First, we're going to call out to a user-defined callback if one was
  // provided. If they return an encoding struct that we can use, then we'll
  // use that here.
  if (parser->encoding_decode_callback != NULL) {
    yp_encoding_t *encoding = parser->encoding_decode_callback(parser, encoding_start, width);

    if (encoding != NULL) {
      parser->encoding = *encoding;
      return;
    }
  }

  // Next, we're going to loop through each of the encodings that we handle
  // explicitly. If we found one that we understand, we'll use that value.
#define ENCODING(value, prebuilt) \
  if (width == sizeof(value) - 1 && strncasecmp(encoding_start, value, sizeof(value) - 1) == 0) { \
    parser->encoding = prebuilt; \
    if (parser->encoding_changed_callback != NULL) parser->encoding_changed_callback(parser); \
    return; \
  }

  // Check most common first. (This is pretty arbitrary.)
  ENCODING("utf-8", yp_encoding_utf_8);
  ENCODING("ascii", yp_encoding_ascii);
  ENCODING("ascii-8bit", yp_encoding_ascii_8bit);
  ENCODING("us-ascii", yp_encoding_ascii);
  ENCODING("binary", yp_encoding_ascii_8bit);
  ENCODING("shift_jis", yp_encoding_shift_jis);
  ENCODING("euc-jp", yp_encoding_euc_jp);

  // Then check all the others.
  ENCODING("big5", yp_encoding_big5);
  ENCODING("iso-8859-1", yp_encoding_iso_8859_1);
  ENCODING("iso-8859-2", yp_encoding_iso_8859_2);
  ENCODING("iso-8859-3", yp_encoding_iso_8859_3);
  ENCODING("iso-8859-4", yp_encoding_iso_8859_4);
  ENCODING("iso-8859-5", yp_encoding_iso_8859_5);
  ENCODING("iso-8859-6", yp_encoding_iso_8859_6);
  ENCODING("iso-8859-7", yp_encoding_iso_8859_7);
  ENCODING("iso-8859-8", yp_encoding_iso_8859_8);
  ENCODING("iso-8859-9", yp_encoding_iso_8859_9);
  ENCODING("iso-8859-10", yp_encoding_iso_8859_10);
  ENCODING("iso-8859-11", yp_encoding_iso_8859_11);
  ENCODING("iso-8859-13", yp_encoding_iso_8859_13);
  ENCODING("iso-8859-14", yp_encoding_iso_8859_14);
  ENCODING("iso-8859-15", yp_encoding_iso_8859_15);
  ENCODING("iso-8859-16", yp_encoding_iso_8859_16);
  ENCODING("windows-31j", yp_encoding_windows_31j);
  ENCODING("windows-1251", yp_encoding_windows_1251);
  ENCODING("windows-1252", yp_encoding_windows_1252);
  ENCODING("cp932", yp_encoding_windows_31j);

#undef ENCODING

  // If nothing was returned by this point, then we've got an issue because we
  // didn't understand the encoding that the user was trying to use. In this
  // case we'll keep using the default encoding but add an error to the
  // parser to indicate an unsuccessful parse.
  yp_diagnostic_list_append(&parser->error_list, encoding_start, encoding_end, "Could not understand the encoding specified in the magic comment.");
}

/******************************************************************************/
/* Context manipulations                                                      */
/******************************************************************************/

static bool
context_terminator(yp_context_t context, yp_token_t *token) {
  switch (context) {
    case YP_CONTEXT_MAIN:
    case YP_CONTEXT_DEF_PARAMS:
      return token->type == YP_TOKEN_EOF;
    case YP_CONTEXT_PREEXE:
    case YP_CONTEXT_POSTEXE:
      return token->type == YP_TOKEN_BRACE_RIGHT;
    case YP_CONTEXT_MODULE:
    case YP_CONTEXT_CLASS:
    case YP_CONTEXT_SCLASS:
    case YP_CONTEXT_LAMBDA_DO_END:
    case YP_CONTEXT_DEF:
    case YP_CONTEXT_BLOCK_KEYWORDS:
      return token->type == YP_TOKEN_KEYWORD_END || token->type == YP_TOKEN_KEYWORD_RESCUE || token->type == YP_TOKEN_KEYWORD_ENSURE;
    case YP_CONTEXT_WHILE:
    case YP_CONTEXT_UNTIL:
    case YP_CONTEXT_ELSE:
    case YP_CONTEXT_FOR:
    case YP_CONTEXT_ENSURE:
      return token->type == YP_TOKEN_KEYWORD_END;
    case YP_CONTEXT_CASE_WHEN:
      return token->type == YP_TOKEN_KEYWORD_WHEN || token->type == YP_TOKEN_KEYWORD_END || token->type == YP_TOKEN_KEYWORD_ELSE;
    case YP_CONTEXT_CASE_IN:
      return token->type == YP_TOKEN_KEYWORD_IN || token->type == YP_TOKEN_KEYWORD_END || token->type == YP_TOKEN_KEYWORD_ELSE;
    case YP_CONTEXT_IF:
    case YP_CONTEXT_ELSIF:
      return token->type == YP_TOKEN_KEYWORD_ELSE || token->type == YP_TOKEN_KEYWORD_ELSIF || token->type == YP_TOKEN_KEYWORD_END;
    case YP_CONTEXT_UNLESS:
      return token->type == YP_TOKEN_KEYWORD_ELSE || token->type == YP_TOKEN_KEYWORD_END;
    case YP_CONTEXT_EMBEXPR:
      return token->type == YP_TOKEN_EMBEXPR_END;
    case YP_CONTEXT_BLOCK_BRACES:
      return token->type == YP_TOKEN_BRACE_RIGHT;
    case YP_CONTEXT_PARENS:
      return token->type == YP_TOKEN_PARENTHESIS_RIGHT;
    case YP_CONTEXT_BEGIN:
    case YP_CONTEXT_RESCUE:
      return token->type == YP_TOKEN_KEYWORD_ENSURE || token->type == YP_TOKEN_KEYWORD_RESCUE || token->type == YP_TOKEN_KEYWORD_ELSE || token->type == YP_TOKEN_KEYWORD_END;
    case YP_CONTEXT_RESCUE_ELSE:
      return token->type == YP_TOKEN_KEYWORD_ENSURE || token->type == YP_TOKEN_KEYWORD_END;
    case YP_CONTEXT_LAMBDA_BRACES:
      return token->type == YP_TOKEN_BRACE_RIGHT;
    case YP_CONTEXT_PREDICATE:
      return token->type == YP_TOKEN_KEYWORD_THEN || token->type == YP_TOKEN_NEWLINE || token->type == YP_TOKEN_SEMICOLON;
  }

  return false;
}

static bool
context_recoverable(yp_parser_t *parser, yp_token_t *token) {
  yp_context_node_t *context_node = parser->current_context;

  while (context_node != NULL) {
    if (context_terminator(context_node->context, token)) return true;
    context_node = context_node->prev;
  }

  return false;
}

static void
context_push(yp_parser_t *parser, yp_context_t context) {
  yp_context_node_t *context_node = (yp_context_node_t *) malloc(sizeof(yp_context_node_t));
  *context_node = (yp_context_node_t) { .context = context, .prev = NULL };

  if (parser->current_context == NULL) {
    parser->current_context = context_node;
  } else {
    context_node->prev = parser->current_context;
    parser->current_context = context_node;
  }
}

static void
context_pop(yp_parser_t *parser) {
  if (parser->current_context->prev == NULL) {
    free(parser->current_context);
    parser->current_context = NULL;
  } else {
    yp_context_node_t *prev = parser->current_context->prev;
    free(parser->current_context);
    parser->current_context = prev;
  }
}

static bool
context_p(yp_parser_t *parser, yp_context_t context) {
  yp_context_node_t *context_node = parser->current_context;

  while (context_node != NULL) {
    if (context_node->context == context) return true;
    context_node = context_node->prev;
  }

  return false;
}

static bool
context_def_p(yp_parser_t *parser) {
  yp_context_node_t *context_node = parser->current_context;

  while (context_node != NULL) {
    switch (context_node->context) {
      case YP_CONTEXT_DEF:
        return true;
      case YP_CONTEXT_CLASS:
      case YP_CONTEXT_MODULE:
      case YP_CONTEXT_SCLASS:
        return false;
      default:
        context_node = context_node->prev;
    }
  }

  return false;
}

/******************************************************************************/
/* Lex mode manipulations                                                     */
/******************************************************************************/

// Push a new lex state onto the stack. If we're still within the pre-allocated
// space of the lex state stack, then we'll just use a new slot. Otherwise we'll
// allocate a new pointer and use that.
static void
lex_mode_push(yp_parser_t *parser, yp_lex_mode_t lex_mode) {
  lex_mode.prev = parser->lex_modes.current;
  parser->lex_modes.index++;

  if (parser->lex_modes.index > YP_LEX_STACK_SIZE - 1) {
    parser->lex_modes.current = (yp_lex_mode_t *) malloc(sizeof(yp_lex_mode_t));
    *parser->lex_modes.current = lex_mode;
  } else {
    parser->lex_modes.stack[parser->lex_modes.index] = lex_mode;
    parser->lex_modes.current = &parser->lex_modes.stack[parser->lex_modes.index];
  }
}

// Pop the current lex state off the stack. If we're within the pre-allocated
// space of the lex state stack, then we'll just decrement the index. Otherwise
// we'll free the current pointer and use the previous pointer.
static void
lex_mode_pop(yp_parser_t *parser) {
  if (parser->lex_modes.index == 0) {
    parser->lex_modes.current->mode = YP_LEX_DEFAULT;
  } else if (parser->lex_modes.index < YP_LEX_STACK_SIZE) {
    parser->lex_modes.index--;
    parser->lex_modes.current = &parser->lex_modes.stack[parser->lex_modes.index];
  } else {
    parser->lex_modes.index--;
    yp_lex_mode_t *prev = parser->lex_modes.current->prev;
    free(parser->lex_modes.current);
    parser->lex_modes.current = prev;
  }
}

// This is the equivalent of IS_lex_state is CRuby.
static inline bool
lex_state_p(yp_parser_t *parser, yp_lex_state_t state) {
  return parser->lex_state & state;
}

typedef enum {
  YP_IGNORED_NEWLINE_NONE = 0,
  YP_IGNORED_NEWLINE_ALL,
  YP_IGNORED_NEWLINE_PATTERN
} yp_ignored_newline_type_t;

static inline yp_ignored_newline_type_t
lex_state_ignored_p(yp_parser_t *parser) {
  bool ignored = lex_state_p(parser, YP_LEX_STATE_BEG | YP_LEX_STATE_CLASS | YP_LEX_STATE_FNAME | YP_LEX_STATE_DOT) && !lex_state_p(parser, YP_LEX_STATE_LABELED);

  if (ignored) {
    return YP_IGNORED_NEWLINE_ALL;
  } else if (parser->lex_state == (YP_LEX_STATE_ARG | YP_LEX_STATE_LABELED)) {
    return YP_IGNORED_NEWLINE_PATTERN;
  } else {
    return YP_IGNORED_NEWLINE_NONE;
  }
}

static inline bool
lex_state_beg_p(yp_parser_t *parser) {
  return lex_state_p(parser, YP_LEX_STATE_BEG_ANY) || (parser->lex_state == (YP_LEX_STATE_ARG | YP_LEX_STATE_LABELED));
}

static inline bool
lex_state_arg_p(yp_parser_t *parser) {
  return lex_state_p(parser, YP_LEX_STATE_ARG_ANY);
}

static inline bool
lex_state_spcarg_p(yp_parser_t *parser, bool space_seen) {
  return lex_state_arg_p(parser) && space_seen && !char_is_whitespace(*parser->current.end);
}

static inline bool
lex_state_end_p(yp_parser_t *parser) {
  return lex_state_p(parser, YP_LEX_STATE_END_ANY);
}

// This is the equivalent of IS_AFTER_OPERATOR in CRuby.
static inline bool
lex_state_operator_p(yp_parser_t *parser) {
  return lex_state_p(parser, YP_LEX_STATE_FNAME | YP_LEX_STATE_DOT);
}

// Set the state of the lexer. This is defined as a function to be able to put a breakpoint in it.
static inline void
lex_state_set(yp_parser_t *parser, yp_lex_state_t state) {
  parser->lex_state = state;
}

/******************************************************************************/
/* Specific token lexers                                                      */
/******************************************************************************/

static yp_token_type_t
lex_optional_float_suffix(yp_parser_t *parser) {
  yp_token_type_t type = YP_TOKEN_INTEGER;

  // Here we're going to attempt to parse the optional decimal portion of a
  // float. If it's not there, then it's okay and we'll just continue on.
  if (peek(parser) == '.') {
    if (char_is_decimal_number(peek_at(parser, 1))) {
      parser->current.end += 2;
      parser->current.end += yp_strspn_decimal_number(parser->current.end, parser->end - parser->current.end);
      type = YP_TOKEN_FLOAT;
    } else {
      // If we had a . and then something else, then it's not a float suffix on
      // a number it's a method call or something else.
      return type;
    }
  }

  // Here we're going to attempt to parse the optional exponent portion of a
  // float. If it's not there, it's okay and we'll just continue on.
  if (match(parser, 'e') || match(parser, 'E')) {
    (void) (match(parser, '+') || match(parser, '-'));

    if (char_is_decimal_number(*parser->current.end)) {
      parser->current.end++;
      parser->current.end += yp_strspn_decimal_number(parser->current.end, parser->end - parser->current.end);
      type = YP_TOKEN_FLOAT;
    } else {
      yp_diagnostic_list_append(&parser->error_list, parser->current.start, parser->current.end, "Missing exponent.");
      type = YP_TOKEN_FLOAT;
    }
  }

  return type;
}

static yp_token_type_t
lex_numeric_prefix(yp_parser_t *parser) {
  yp_token_type_t type = YP_TOKEN_INTEGER;

  if (parser->current.end[-1] == '0') {
    switch (*parser->current.end) {
      // 0d1111 is a decimal number
      case 'd':
      case 'D':
        if (char_is_decimal_number(*++parser->current.end)) {
          parser->current.end += yp_strspn_decimal_number(parser->current.end, parser->end - parser->current.end);
        } else {
          yp_diagnostic_list_append(&parser->error_list, parser->current.start, parser->current.end, "Invalid decimal number.");
        }

        break;

      // 0b1111 is a binary number
      case 'b':
      case 'B':
        if (char_is_binary_number(*++parser->current.end)) {
          parser->current.end += yp_strspn_binary_number(parser->current.end, parser->end - parser->current.end);
        } else {
          yp_diagnostic_list_append(&parser->error_list, parser->current.start, parser->current.end, "Invalid binary number.");
        }

        break;

      // 0o1111 is an octal number
      case 'o':
      case 'O':
        if (char_is_octal_number(*++parser->current.end)) {
          parser->current.end += yp_strspn_octal_number(parser->current.end, parser->end - parser->current.end);
        } else {
          yp_diagnostic_list_append(&parser->error_list, parser->current.start, parser->current.end, "Invalid octal number.");
        }

        break;

      // 01111 is an octal number
      case '_':
      case '0':
      case '1':
      case '2':
      case '3':
      case '4':
      case '5':
      case '6':
      case '7':
        parser->current.end += yp_strspn_octal_number(parser->current.end, parser->end - parser->current.end);
        break;

      // 0x1111 is a hexadecimal number
      case 'x':
      case 'X':
        if (char_is_hexadecimal_number(*++parser->current.end)) {
          parser->current.end += yp_strspn_hexidecimal_number(parser->current.end, parser->end - parser->current.end);
        } else {
          yp_diagnostic_list_append(&parser->error_list, parser->current.start, parser->current.end, "Invalid hexadecimal number.");
        }

        break;

      // 0.xxx is a float
      case '.': {
        type = lex_optional_float_suffix(parser);
        break;
      }

      // 0exxx is a float
      case 'e':
      case 'E': {
        type = lex_optional_float_suffix(parser);
        break;
      }
    }
  } else {
    // If it didn't start with a 0, then we'll lex as far as we can into a
    // decimal number.
    parser->current.end += yp_strspn_decimal_number(parser->current.end, parser->end - parser->current.end);

    // Afterward, we'll lex as far as we can into an optional float suffix.
    type = lex_optional_float_suffix(parser);
  }

  // If the last character that we consumed was an underscore, then this is
  // actually an invalid integer value, and we should return an invalid token.
  if (parser->current.end[-1] == '_') {
    yp_diagnostic_list_append(&parser->error_list, parser->current.start, parser->current.end, "Number literal cannot end with a `_`.");
  }

  return type;
}

static yp_token_type_t
lex_numeric(yp_parser_t *parser) {
  yp_token_type_t type = YP_TOKEN_INTEGER;

  if (parser->current.end < parser->end) {
    type = lex_numeric_prefix(parser);

    yp_token_type_t current = type;
    const char *end = parser->current.end;

    if (match(parser, 'r')) type = YP_TOKEN_RATIONAL_NUMBER;
    if (match(parser, 'i')) type = YP_TOKEN_IMAGINARY_NUMBER;

    const unsigned char uc = (const unsigned char) peek(parser);
    if (uc != '\0' && (uc >= 0x80 || ((uc >= 'a' && uc <= 'z') || (uc >= 'A' && uc <= 'Z')) || uc == '_')) {
      type = current;
      parser->current.end = end;
    }
  }

  return type;
}

static yp_token_type_t
lex_global_variable(yp_parser_t *parser) {
  switch (*parser->current.end) {
    case '~':  // $~: match-data
    case '*':  // $*: argv
    case '$':  // $$: pid
    case '?':  // $?: last status
    case '!':  // $!: error string
    case '@':  // $@: error position
    case '/':  // $/: input record separator
    case '\\': // $\: output record separator
    case ';':  // $;: field separator
    case ',':  // $,: output field separator
    case '.':  // $.: last read line number
    case '=':  // $=: ignorecase
    case ':':  // $:: load path
    case '<':  // $<: reading filename
    case '>':  // $>: default output handle
    case '\"': // $": already loaded files
      parser->current.end++;
      return YP_TOKEN_GLOBAL_VARIABLE;

    case '&':  // $&: last match
    case '`':  // $`: string before last match
    case '\'': // $': string after last match
    case '+':  // $+: string matches last paren.
      parser->current.end++;
      return YP_TOKEN_BACK_REFERENCE;

    case '0': {
      parser->current.end++;
      size_t width;

      if ((width = char_is_identifier(parser, parser->current.end)) > 0) {
        do {
          parser->current.end += width;
        } while (parser->current.end < parser->end && (width = char_is_identifier(parser, parser->current.end)) > 0);

        // $0 isn't allowed to be followed by anything.
        yp_diagnostic_list_append(&parser->error_list, parser->current.start, parser->current.end, "Invalid global variable.");
      }

      return YP_TOKEN_GLOBAL_VARIABLE;
    }

    case '1':
    case '2':
    case '3':
    case '4':
    case '5':
    case '6':
    case '7':
    case '8':
    case '9':
      parser->current.end += yp_strspn_decimal_digit(parser->current.end, parser->end - parser->current.end);
      return lex_state_p(parser, YP_LEX_STATE_FNAME) ? YP_TOKEN_GLOBAL_VARIABLE : YP_TOKEN_NTH_REFERENCE;

    case '-':
      parser->current.end++;
      // fallthrough

    default: {
      size_t width;

      if ((width = char_is_identifier(parser, parser->current.end)) > 0) {
        do {
          parser->current.end += width;
        } while (parser->current.end < parser->end && (width = char_is_identifier(parser, parser->current.end)) > 0);
      } else {
        // If we get here, then we have a $ followed by something that isn't
        // recognized as a global variable.
        yp_diagnostic_list_append(&parser->error_list, parser->current.start, parser->current.end, "Invalid global variable.");
      }

      return YP_TOKEN_GLOBAL_VARIABLE;
    }
  }
}

// This function checks if the current token matches a keyword. If it does, it
// returns true. Otherwise, it returns false. The arguments are as follows:
//
// * `value` - the literal string that we're checking for
// * `width` - the length of the token
// * `state` - the state that we should transition to if the token matches
//
static yp_token_type_t
lex_keyword(yp_parser_t *parser, const char *value, yp_lex_state_t state, yp_token_type_t type, yp_token_type_t modifier_type) {
  yp_lex_state_t last_state = parser->lex_state;

  if (strncmp(parser->current.start, value, strlen(value)) == 0) {
    if (parser->lex_state & YP_LEX_STATE_FNAME) {
      lex_state_set(parser, YP_LEX_STATE_ENDFN);
    } else {
      lex_state_set(parser, state);
      if (state == YP_LEX_STATE_BEG) {
        parser->command_start = true;
      }

      if ((modifier_type != YP_TOKEN_EOF) && !(last_state & (YP_LEX_STATE_BEG | YP_LEX_STATE_LABELED | YP_LEX_STATE_CLASS))) {
        lex_state_set(parser, YP_LEX_STATE_BEG | YP_LEX_STATE_LABEL);
        return modifier_type;
      }
    }

    return type;
  }

  return YP_TOKEN_EOF;
}

static yp_token_type_t
lex_identifier(yp_parser_t *parser, bool previous_command_start) {
  // Lex as far as we can into the current identifier.
  size_t width;
  while (parser->current.end < parser->end && (width = char_is_identifier(parser, parser->current.end)) > 0) {
    parser->current.end += width;
  }

  // Now cache the length of the identifier so that we can quickly compare it
  // against known keywords.
  width = parser->current.end - parser->current.start;

  if (parser->current.end < parser->end) {
    if (((parser->current.end + 1 >= parser->end) || (parser->current.end[1] != '=')) && (match(parser, '!') || match(parser, '?'))) {
      // First we'll attempt to extend the identifier by a ! or ?. Then we'll
      // check if we're returning the defined? keyword or just an identifier.
      width++;

      if (
        ((lex_state_p(parser, YP_LEX_STATE_LABEL | YP_LEX_STATE_ENDFN) && !previous_command_start) || lex_state_arg_p(parser)) &&
        (peek(parser) == ':') && (peek_at(parser, 1) != ':')
      ) {
        // If we're in a position where we can accept a : at the end of an
        // identifier, then we'll optionally accept it.
        lex_state_set(parser, YP_LEX_STATE_ARG | YP_LEX_STATE_LABELED);
        (void) match(parser, ':');
        return YP_TOKEN_LABEL;
      }

      if (parser->lex_state != YP_LEX_STATE_DOT) {
        if (width == 8 && (lex_keyword(parser, "defined?", YP_LEX_STATE_ARG, YP_TOKEN_KEYWORD_DEFINED, YP_TOKEN_EOF) != YP_TOKEN_EOF)) {
          return YP_TOKEN_KEYWORD_DEFINED;
        }
      }

      return YP_TOKEN_IDENTIFIER;
    } else if (lex_state_p(parser, YP_LEX_STATE_FNAME) && peek_at(parser, 1) != '~' && peek_at(parser, 1) != '>' && (peek_at(parser, 1) != '=' || peek_at(parser, 2) == '>') && match(parser, '=')) {
      // If we're in a position where we can accept a = at the end of an
      // identifier, then we'll optionally accept it.
      return YP_TOKEN_IDENTIFIER;
    }

    if (
      ((lex_state_p(parser, YP_LEX_STATE_LABEL | YP_LEX_STATE_ENDFN) && !previous_command_start) || lex_state_arg_p(parser)) &&
      peek(parser) == ':' && peek_at(parser, 1) != ':'
    ) {
      // If we're in a position where we can accept a : at the end of an
      // identifier, then we'll optionally accept it.
      lex_state_set(parser, YP_LEX_STATE_ARG | YP_LEX_STATE_LABELED);
      (void) match(parser, ':');
      return YP_TOKEN_LABEL;
    }
  }

  if (parser->lex_state != YP_LEX_STATE_DOT) {
    yp_token_type_t type;

    switch (width) {
      case 2:
        if (lex_keyword(parser, "do", YP_LEX_STATE_BEG, YP_TOKEN_KEYWORD_DO, YP_TOKEN_EOF) != YP_TOKEN_EOF) {
          if (yp_state_stack_p(&parser->do_loop_stack)) {
            return YP_TOKEN_KEYWORD_DO_LOOP;
          }
          return YP_TOKEN_KEYWORD_DO;
        }

        if ((type = lex_keyword(parser, "if", YP_LEX_STATE_BEG, YP_TOKEN_KEYWORD_IF, YP_TOKEN_KEYWORD_IF_MODIFIER)) != YP_TOKEN_EOF) return type;
        if ((type = lex_keyword(parser, "in", YP_LEX_STATE_BEG, YP_TOKEN_KEYWORD_IN, YP_TOKEN_EOF)) != YP_TOKEN_EOF) return type;
        if ((type = lex_keyword(parser, "or", YP_LEX_STATE_BEG, YP_TOKEN_KEYWORD_OR, YP_TOKEN_EOF)) != YP_TOKEN_EOF) return type;
        break;
      case 3:
        if ((type = lex_keyword(parser, "and", YP_LEX_STATE_BEG, YP_TOKEN_KEYWORD_AND, YP_TOKEN_EOF)) != YP_TOKEN_EOF) return type;
        if ((type = lex_keyword(parser, "def", YP_LEX_STATE_FNAME, YP_TOKEN_KEYWORD_DEF, YP_TOKEN_EOF)) != YP_TOKEN_EOF) return type;
        if ((type = lex_keyword(parser, "end", YP_LEX_STATE_END, YP_TOKEN_KEYWORD_END, YP_TOKEN_EOF)) != YP_TOKEN_EOF) return type;
        if ((type = lex_keyword(parser, "END", YP_LEX_STATE_END, YP_TOKEN_KEYWORD_END_UPCASE, YP_TOKEN_EOF)) != YP_TOKEN_EOF) return type;
        if ((type = lex_keyword(parser, "for", YP_LEX_STATE_BEG, YP_TOKEN_KEYWORD_FOR, YP_TOKEN_EOF)) != YP_TOKEN_EOF) return type;
        if ((type = lex_keyword(parser, "nil", YP_LEX_STATE_END, YP_TOKEN_KEYWORD_NIL, YP_TOKEN_EOF)) != YP_TOKEN_EOF) return type;
        if ((type = lex_keyword(parser, "not", YP_LEX_STATE_ARG, YP_TOKEN_KEYWORD_NOT, YP_TOKEN_EOF)) != YP_TOKEN_EOF) return type;
        break;
      case 4:
        if ((type = lex_keyword(parser, "case", YP_LEX_STATE_BEG, YP_TOKEN_KEYWORD_CASE, YP_TOKEN_EOF)) != YP_TOKEN_EOF) return type;
        if ((type = lex_keyword(parser, "else", YP_LEX_STATE_BEG, YP_TOKEN_KEYWORD_ELSE, YP_TOKEN_EOF)) != YP_TOKEN_EOF) return type;
        if ((type = lex_keyword(parser, "next", YP_LEX_STATE_MID, YP_TOKEN_KEYWORD_NEXT, YP_TOKEN_EOF)) != YP_TOKEN_EOF) return type;
        if ((type = lex_keyword(parser, "redo", YP_LEX_STATE_END, YP_TOKEN_KEYWORD_REDO, YP_TOKEN_EOF)) != YP_TOKEN_EOF) return type;
        if ((type = lex_keyword(parser, "self", YP_LEX_STATE_END, YP_TOKEN_KEYWORD_SELF, YP_TOKEN_EOF)) != YP_TOKEN_EOF) return type;
        if ((type = lex_keyword(parser, "then", YP_LEX_STATE_BEG, YP_TOKEN_KEYWORD_THEN, YP_TOKEN_EOF)) != YP_TOKEN_EOF) return type;
        if ((type = lex_keyword(parser, "true", YP_LEX_STATE_END, YP_TOKEN_KEYWORD_TRUE, YP_TOKEN_EOF)) != YP_TOKEN_EOF) return type;
        if ((type = lex_keyword(parser, "when", YP_LEX_STATE_BEG, YP_TOKEN_KEYWORD_WHEN, YP_TOKEN_EOF)) != YP_TOKEN_EOF) return type;
        break;
      case 5:
        if ((type = lex_keyword(parser, "alias", YP_LEX_STATE_FNAME | YP_LEX_STATE_FITEM, YP_TOKEN_KEYWORD_ALIAS, YP_TOKEN_EOF)) != YP_TOKEN_EOF) return type;
        if ((type = lex_keyword(parser, "begin", YP_LEX_STATE_BEG, YP_TOKEN_KEYWORD_BEGIN, YP_TOKEN_EOF)) != YP_TOKEN_EOF) return type;
        if ((type = lex_keyword(parser, "BEGIN", YP_LEX_STATE_END, YP_TOKEN_KEYWORD_BEGIN_UPCASE, YP_TOKEN_EOF)) != YP_TOKEN_EOF) return type;
        if ((type = lex_keyword(parser, "break", YP_LEX_STATE_MID, YP_TOKEN_KEYWORD_BREAK, YP_TOKEN_EOF)) != YP_TOKEN_EOF) return type;
        if ((type = lex_keyword(parser, "class", YP_LEX_STATE_CLASS, YP_TOKEN_KEYWORD_CLASS, YP_TOKEN_EOF)) != YP_TOKEN_EOF) return type;
        if ((type = lex_keyword(parser, "elsif", YP_LEX_STATE_BEG, YP_TOKEN_KEYWORD_ELSIF, YP_TOKEN_EOF)) != YP_TOKEN_EOF) return type;
        if ((type = lex_keyword(parser, "false", YP_LEX_STATE_END, YP_TOKEN_KEYWORD_FALSE, YP_TOKEN_EOF)) != YP_TOKEN_EOF) return type;
        if ((type = lex_keyword(parser, "retry", YP_LEX_STATE_END, YP_TOKEN_KEYWORD_RETRY, YP_TOKEN_EOF)) != YP_TOKEN_EOF) return type;
        if ((type = lex_keyword(parser, "super", YP_LEX_STATE_ARG, YP_TOKEN_KEYWORD_SUPER, YP_TOKEN_EOF)) != YP_TOKEN_EOF) return type;
        if ((type = lex_keyword(parser, "undef", YP_LEX_STATE_FNAME | YP_LEX_STATE_FITEM, YP_TOKEN_KEYWORD_UNDEF, YP_TOKEN_EOF)) != YP_TOKEN_EOF) return type;
        if ((type = lex_keyword(parser, "until", YP_LEX_STATE_BEG, YP_TOKEN_KEYWORD_UNTIL, YP_TOKEN_KEYWORD_UNTIL_MODIFIER)) != YP_TOKEN_EOF) return type;
        if ((type = lex_keyword(parser, "while", YP_LEX_STATE_BEG, YP_TOKEN_KEYWORD_WHILE, YP_TOKEN_KEYWORD_WHILE_MODIFIER)) != YP_TOKEN_EOF) return type;
        if ((type = lex_keyword(parser, "yield", YP_LEX_STATE_ARG, YP_TOKEN_KEYWORD_YIELD, YP_TOKEN_EOF)) != YP_TOKEN_EOF) return type;
        break;
      case 6:
        if ((type = lex_keyword(parser, "ensure", YP_LEX_STATE_BEG, YP_TOKEN_KEYWORD_ENSURE, YP_TOKEN_EOF)) != YP_TOKEN_EOF) return type;
        if ((type = lex_keyword(parser, "module", YP_LEX_STATE_BEG, YP_TOKEN_KEYWORD_MODULE, YP_TOKEN_EOF)) != YP_TOKEN_EOF) return type;
        if ((type = lex_keyword(parser, "rescue", YP_LEX_STATE_MID, YP_TOKEN_KEYWORD_RESCUE, YP_TOKEN_KEYWORD_RESCUE_MODIFIER)) != YP_TOKEN_EOF) return type;
        if ((type = lex_keyword(parser, "return", YP_LEX_STATE_MID, YP_TOKEN_KEYWORD_RETURN, YP_TOKEN_EOF)) != YP_TOKEN_EOF) return type;
        if ((type = lex_keyword(parser, "unless", YP_LEX_STATE_BEG, YP_TOKEN_KEYWORD_UNLESS, YP_TOKEN_KEYWORD_UNLESS_MODIFIER)) != YP_TOKEN_EOF) return type;
        break;
      case 8:
        if ((type = lex_keyword(parser, "__LINE__", YP_LEX_STATE_END, YP_TOKEN_KEYWORD___LINE__, YP_TOKEN_EOF)) != YP_TOKEN_EOF) return type;
        if ((type = lex_keyword(parser, "__FILE__", YP_LEX_STATE_END, YP_TOKEN_KEYWORD___FILE__, YP_TOKEN_EOF)) != YP_TOKEN_EOF) return type;
        break;
      case 12:
        if ((type = lex_keyword(parser, "__ENCODING__", YP_LEX_STATE_END, YP_TOKEN_KEYWORD___ENCODING__, YP_TOKEN_EOF)) != YP_TOKEN_EOF) return type;
        break;
    }
  }

  return parser->encoding.isupper_char(parser->current.start) ? YP_TOKEN_CONSTANT : YP_TOKEN_IDENTIFIER;
}

// Returns true if the current token that the parser is considering is at the
// beginning of a line or the beginning of the source.
static bool
current_token_starts_line(yp_parser_t *parser) {
  return (parser->current.start == parser->start) || (parser->current.start[-1] == '\n');
}

// When we hit a # while lexing something like a string, we need to potentially
// handle interpolation. This function performs that check. It returns a token
// type representing what it found. Those cases are:
//
// * YP_TOKEN_NOT_PROVIDED - No interpolation was found at this point. The
//     caller should keep lexing.
// * YP_TOKEN_STRING_CONTENT - No interpolation was found at this point. The
//     caller should return this token type.
// * YP_TOKEN_EMBEXPR_BEGIN - An embedded expression was found. The caller
//     should return this token type.
// * YP_TOKEN_EMBVAR - An embedded variable was found. The caller should return
//     this token type.
//
static yp_token_type_t
lex_interpolation(yp_parser_t *parser, const char *pound) {
  // If there is no content following this #, then we're at the end of
  // the string and we can safely return string content.
  if (pound + 1 >= parser->end) {
    parser->current.end = pound;
    return YP_TOKEN_STRING_CONTENT;
  }

  // Now we'll check against the character the follows the #. If it constitutes
  // valid interplation, we'll handle that, otherwise we'll return
  // YP_TOKEN_NOT_PROVIDED.
  switch (pound[1]) {
    case '@': {
      // In this case we may have hit an embedded instance or class variable.
      if (pound + 2 >= parser->end) {
        parser->current.end = pound + 1;
        return YP_TOKEN_STRING_CONTENT;
      }

      // If we're looking at a @ and there's another @, then we'll skip past the
      // second @.
      const char *variable = pound + 2;
      if (*variable == '@' && pound + 3 < parser->end) variable++;

      if (char_is_identifier_start(parser, variable)) {
        // At this point we're sure that we've either hit an embedded instance
        // or class variable. In this case we'll first need to check if we've
        // already consumed content.
        if (pound > parser->current.start) {
          parser->current.end = pound;
          return YP_TOKEN_STRING_CONTENT;
        }

        // Otherwise we need to return the embedded variable token
        // and then switch to the embedded variable lex mode.
        lex_mode_push(parser, (yp_lex_mode_t) { .mode = YP_LEX_EMBVAR });
        parser->current.end = pound + 1;
        return YP_TOKEN_EMBVAR;
      }

      // If we didn't get an valid interpolation, then this is just regular
      // string content. This is like if we get "#@-". In this case the caller
      // should keep lexing.
      parser->current.end = variable;
      return YP_TOKEN_NOT_PROVIDED;
    }
    case '$':
      // In this case we may have hit an embedded global variable. If there's
      // not enough room, then we'll just return string content.
      if (pound + 2 >= parser->end) {
        parser->current.end = pound + 1;
        return YP_TOKEN_STRING_CONTENT;
      }

      // This is the character that we're going to check to see if it is the
      // start of an identifier that would indicate that this is a global
      // variable.
      const char *check = pound + 2;

      if (pound[2] == '-') {
        if (pound + 3 >= parser->end) {
          parser->current.end = pound + 2;
          return YP_TOKEN_STRING_CONTENT;
        }

        check++;
      }

      // If the character that we're going to check is the start of an
      // identifier, or we don't have a - and the character is a decimal number
      // or a global name punctuation character, then we've hit an embedded
      // global variable.
      if (
        char_is_identifier_start(parser, check) ||
        (pound[2] != '-' && (char_is_decimal_number(pound[2]) || char_is_global_name_punctuation(pound[2])))
      ) {
        // In this case we've hit an embedded global variable. First check to
        // see if we've already consumed content. If we have, then we need to
        // return that content as string content first.
        if (pound > parser->current.start) {
          parser->current.end = pound;
          return YP_TOKEN_STRING_CONTENT;
        }

        // Otherwise, we need to return the embedded variable token and switch
        // to the embedded variable lex mode.
        lex_mode_push(parser, (yp_lex_mode_t) { .mode = YP_LEX_EMBVAR });
        parser->current.end = pound + 1;
        return YP_TOKEN_EMBVAR;
      }

      // In this case we've hit a #$ that does not indicate a global variable.
      // In this case we'll continue lexing past it.
      parser->current.end = pound + 1;
      return YP_TOKEN_NOT_PROVIDED;
    case '{':
      // In this case it's the start of an embedded expression. If we have
      // already consumed content, then we need to return that content as string
      // content first.
      if (pound > parser->current.start) {
        parser->current.end = pound;
        return YP_TOKEN_STRING_CONTENT;
      }

      parser->enclosure_nesting++;

      // Otherwise we'll skip past the #{ and begin lexing the embedded
      // expression.
      lex_mode_push(parser, (yp_lex_mode_t) { .mode = YP_LEX_EMBEXPR });
      parser->current.end = pound + 2;
      parser->command_start = true;
      yp_state_stack_push(&parser->do_loop_stack, false);
      return YP_TOKEN_EMBEXPR_BEGIN;
    default:
      // In this case we've hit a # that doesn't constitute interpolation. We'll
      // mark that by returning the not provided token type. This tells the
      // consumer to keep lexing forward.
      parser->current.end = pound + 1;
      return YP_TOKEN_NOT_PROVIDED;
  }
}

// This function is responsible for lexing either a character literal or the ?
// operator. The supported character literals are described below.
//
// \a             bell, ASCII 07h (BEL)
// \b             backspace, ASCII 08h (BS)
// \t             horizontal tab, ASCII 09h (TAB)
// \n             newline (line feed), ASCII 0Ah (LF)
// \v             vertical tab, ASCII 0Bh (VT)
// \f             form feed, ASCII 0Ch (FF)
// \r             carriage return, ASCII 0Dh (CR)
// \e             escape, ASCII 1Bh (ESC)
// \s             space, ASCII 20h (SPC)
// \\             backslash
// \nnn           octal bit pattern, where nnn is 1-3 octal digits ([0-7])
// \xnn           hexadecimal bit pattern, where nn is 1-2 hexadecimal digits ([0-9a-fA-F])
// \unnnn         Unicode character, where nnnn is exactly 4 hexadecimal digits ([0-9a-fA-F])
// \u{nnnn ...}   Unicode character(s), where each nnnn is 1-6 hexadecimal digits ([0-9a-fA-F])
// \cx or \C-x    control character, where x is an ASCII printable character
// \M-x           meta character, where x is an ASCII printable character
// \M-\C-x        meta control character, where x is an ASCII printable character
// \M-\cx         same as above
// \c\M-x         same as above
// \c? or \C-?    delete, ASCII 7Fh (DEL)
//
static yp_token_type_t
lex_question_mark(yp_parser_t *parser) {
  if (lex_state_end_p(parser)) {
    lex_state_set(parser, YP_LEX_STATE_BEG);
    return YP_TOKEN_QUESTION_MARK;
  }

  if (parser->current.end >= parser->end) {
    yp_diagnostic_list_append(&parser->error_list, parser->current.start, parser->current.end, "Incomplete character syntax.");
    return YP_TOKEN_CHARACTER_LITERAL;
  }

  if (char_is_whitespace(*parser->current.end)) {
    lex_state_set(parser, YP_LEX_STATE_BEG);
    return YP_TOKEN_QUESTION_MARK;
  }

  lex_state_set(parser, YP_LEX_STATE_END);

  if (parser->current.start[1] == '\\') {
    parser->current.end += yp_unescape_calculate_difference(parser->current.start + 1, parser->end, YP_UNESCAPE_ALL, &parser->error_list);
  } else {
    parser->current.end += parser->encoding.char_width(parser->current.end);
  }

  return YP_TOKEN_CHARACTER_LITERAL;
}

// Lex a variable that starts with an @ sign (either an instance or class
// variable).
static yp_token_type_t
lex_at_variable(yp_parser_t *parser) {
  yp_token_type_t type = match(parser, '@') ? YP_TOKEN_CLASS_VARIABLE : YP_TOKEN_INSTANCE_VARIABLE;
  size_t width;

  if (parser->current.end < parser->end && (width = char_is_identifier_start(parser, parser->current.end)) > 0) {
    parser->current.end += width;

    while (parser->current.end < parser->end && (width = char_is_identifier(parser, parser->current.end)) > 0) {
      parser->current.end += width;
    }
  } else if (type == YP_TOKEN_CLASS_VARIABLE) {
    yp_diagnostic_list_append(&parser->error_list, parser->current.start, parser->current.end, "Incomplete class variable.");
  } else {
    yp_diagnostic_list_append(&parser->error_list, parser->current.start, parser->current.end, "Incomplete instance variable.");
  }

  // If we're lexing an embedded variable, then we need to pop back into the
  // parent lex context.
  if (parser->lex_modes.current->mode == YP_LEX_EMBVAR) {
    lex_mode_pop(parser);
  }

  return type;
}

// Optionally call out to the lex callback if one is provided.
static inline void
parser_lex_callback(yp_parser_t *parser) {
  if (parser->lex_callback) {
    parser->lex_callback->callback(parser->lex_callback->data, parser, &parser->current);
  }
}

// Return a new comment node of the specified type.
static inline yp_comment_t *
parser_comment(yp_parser_t *parser, yp_comment_type_t type) {
  yp_comment_t *comment = (yp_comment_t *) malloc(sizeof(yp_comment_t));
  *comment = (yp_comment_t) {
    .type = type,
    .start = parser->current.start,
    .end = parser->current.end
  };

  return comment;
}

// Lex out embedded documentation, and return when we have either hit the end of
// the file or the end of the embedded documentation. This calls the callback
// manually because only the lexer should see these tokens, not the parser.
static yp_token_type_t
lex_embdoc(yp_parser_t *parser) {
  // First, lex out the EMBDOC_BEGIN token.
  const char *newline = memchr(parser->current.end, '\n', parser->end - parser->current.end);
  parser->current.end = newline == NULL ? parser->end : newline + 1;
  parser->current.type = YP_TOKEN_EMBDOC_BEGIN;
  parser_lex_callback(parser);

  // Now, create a comment that is going to be attached to the parser.
  yp_comment_t *comment = parser_comment(parser, YP_COMMENT_EMBDOC);

  // Now, loop until we find the end of the embedded documentation or the end of
  // the file.
  while (parser->current.end + 5 < parser->end) {
    parser->current.start = parser->current.end;

    // If we've hit the end of the embedded documentation then we'll return that
    // token here.
    if (strncmp(parser->current.end, "=end", 4) == 0 && char_is_whitespace(parser->current.end[4])) {
      const char *newline = memchr(parser->current.end, '\n', parser->end - parser->current.end);
      parser->current.end = newline == NULL ? parser->end : newline + 1;
      parser->current.type = YP_TOKEN_EMBDOC_END;
      parser_lex_callback(parser);

      comment->end = parser->current.end;
      yp_list_append(&parser->comment_list, (yp_list_node_t *) comment);

      return YP_TOKEN_EMBDOC_END;
    }

    // Otherwise, we'll parse until the end of the line and return a line of
    // embedded documentation.
    const char *newline = memchr(parser->current.end, '\n', parser->end - parser->current.end);
    parser->current.end = newline == NULL ? parser->end : newline + 1;
    parser->current.type = YP_TOKEN_EMBDOC_LINE;
    parser_lex_callback(parser);
  }

  yp_diagnostic_list_append(&parser->error_list, parser->current.start, parser->current.end, "Unterminated embdoc");

  comment->end = parser->current.end;
  yp_list_append(&parser->comment_list, (yp_list_node_t *) comment);

  return YP_TOKEN_EOF;
}

// Set the current type to an ignored newline and then call the lex callback.
// This happens in a couple places depending on whether or not we have already
// lexed a comment.
static inline void
parser_lex_ignored_newline(yp_parser_t *parser) {
  parser->current.type = YP_TOKEN_IGNORED_NEWLINE;
  parser_lex_callback(parser);
}

// This function will be called when a newline is encountered. In some newlines,
// we need to check if there is a heredoc or heredocs that we have already lexed
// the body of that we need to now skip past. That will be indicated by the
// heredoc_end field on the parser.
//
// If it is set, then we need to skip past the heredoc body and then clear the
// heredoc_end field.
static inline void
parser_flush_heredoc_end(yp_parser_t *parser) {
  assert(parser->heredoc_end <= parser->end);
  parser->next_start = parser->heredoc_end;
  parser->heredoc_end = NULL;
}

// This is a convenience macro that will set the current token type, call the
// lex callback, and then return from the parser_lex function.
#define LEX(token_type) parser->current.type = token_type; parser_lex_callback(parser); return

// Called when the parser requires a new token. The parser maintains a moving
// window of two tokens at a time: parser.previous and parser.current. This
// function will move the current token into the previous token and then
// lex a new token into the current token.
static void
parser_lex(yp_parser_t *parser) {
  assert(parser->current.end <= parser->end);
  parser->previous = parser->current;

  // This value mirrors cmd_state from CRuby.
  bool previous_command_start = parser->command_start;
  parser->command_start = false;

  // This is used to communicate to the newline lexing function that we've
  // already seen a comment.
  bool lexed_comment = false;

  switch (parser->lex_modes.current->mode) {
    case YP_LEX_DEFAULT:
    case YP_LEX_EMBEXPR:
    case YP_LEX_EMBVAR:

    // We have a specific named label here because we are going to jump back to
    // this location in the event that we have lexed a token that should not be
    // returned to the parser. This includes comments, ignored newlines, and
    // invalid tokens of some form.
    lex_next_token: {
      // If we have the special next_start pointer set, then we're going to jump
      // to that location and start lexing from there.
      if (parser->next_start != NULL) {
        parser->current.end = parser->next_start;
        parser->next_start = NULL;
      }

      // This value mirrors space_seen from CRuby. It tracks whether or not
      // space has been eaten before the start of the next token.
      bool space_seen = false;

      // First, we're going to skip past any whitespace at the front of the next
      // token.
      bool chomping = true;
      while (parser->current.end < parser->end && chomping) {
        switch (*parser->current.end) {
          case ' ':
          case '\t':
          case '\f':
          case '\v':
            parser->current.end++;
            space_seen = true;
            break;
          case '\r':
            if (peek_at(parser, 1) == '\n') {
              chomping = false;
            } else {
              parser->current.end++;
              space_seen = true;
            }
            break;
          case '\\':
            if (peek_at(parser, 1) == '\n') {
              parser->current.end += 2;
              space_seen = true;
            } else if (char_is_non_newline_whitespace(*parser->current.end)) {
              parser->current.end += 2;
            } else {
              chomping = false;
            }
            break;
          default:
            chomping = false;
            break;
        }
      }

      // Next, we'll set to start of this token to be the current end.
      parser->current.start = parser->current.end;

      // We'll check if we're at the end of the file. If we are, then we need to
      // return the EOF token.
      if (parser->current.end >= parser->end) {
        LEX(YP_TOKEN_EOF);
      }

      // Finally, we'll check the current character to determine the next token.
      switch (*parser->current.end++) {
        case '\0':   // NUL or end of script
        case '\004': // ^D
        case '\032': // ^Z
          parser->current.end--;
          LEX(YP_TOKEN_EOF);

        case '#': { // comments
          const char *ending = memchr(parser->current.end, '\n', parser->end - parser->current.end);
          while (ending && ending < parser->end && *ending != '\n') {
            ending = memchr(ending + 1, '\n', parser->end - ending);
          }

          parser->current.end = ending == NULL ? parser->end : ending + 1;
          parser->current.type = YP_TOKEN_COMMENT;
          parser_lex_callback(parser);

          // If we found a comment while lexing, then we're going to add it to the
          // list of comments in the file and keep lexing.
          yp_comment_t *comment = parser_comment(parser, YP_COMMENT_INLINE);
          yp_list_append(&parser->comment_list, (yp_list_node_t *) comment);

          if (parser->current.start == parser->encoding_comment_start) {
            parser_lex_encoding_comment(parser);
          }

          lexed_comment = true;
          // fallthrough
        }

        case '\r': {
          // The only way you can have carriage returns in this particular loop
          // is if you have a carriage return followed by a newline. In that
          // case we'll just skip over the carriage return and continue lexing,
          // in order to make it so that the newline token encapsulates both the
          // carriage return and the newline. Note that we need to check that
          // we haven't already lexed a comment here because that falls through
          // into here as well.
          if (!lexed_comment) parser->current.end++;

          // fallthrough
        }

        case '\n': {
          if (parser->heredoc_end != NULL) {
            parser_flush_heredoc_end(parser);
          }

          // If this is an ignored newline, then we can continue lexing after
          // calling the callback with the ignored newline token.
          yp_ignored_newline_type_t ignored_newline_type;

          switch (ignored_newline_type = lex_state_ignored_p(parser)) {
            case YP_IGNORED_NEWLINE_NONE:
              break;
            case YP_IGNORED_NEWLINE_PATTERN:
              if (parser->pattern_matching_newlines) {
                if (!lexed_comment) parser_lex_ignored_newline(parser);
                lex_state_set(parser, YP_LEX_STATE_BEG);
                parser->command_start = true;
                parser->current.type = YP_TOKEN_NEWLINE;
                return;
              }
            case YP_IGNORED_NEWLINE_ALL:
              if (!lexed_comment) parser_lex_ignored_newline(parser);
              lexed_comment = false;
              goto lex_next_token;
          }

          // Here we need to look ahead and see if there is a call operator
          // (either . or &.) that starts the next line. If there is, then this
          // is going to become an ignored newline and we're going to instead
          // return the call operator.
          const char *next_content = parser->next_start == NULL ? parser->current.end : parser->next_start;
          next_content += yp_strspn_inline_whitespace(next_content, parser->end - next_content);

          if (next_content < parser->end) {
            // If we hit a comment after a newline, then we're going to check
            // if it's ignored or if it's followed by a method call ('.').
            // If it is, then we're going to call the
            // callback with an ignored newline and then continue lexing.
            // Otherwise we'll return a regular newline.
            if (next_content[0] == '#') {
              // Here we look for a "." or "&." following a "\n".
              const char *following = memchr(next_content, '\n', parser->end - next_content);

              while (following && (following < parser->end)) {
                following++;
                following += yp_strspn_inline_whitespace(following, parser->end - following);

                // If this is not followed by a comment, then we can break out
                // of this loop.
                if (*following != '#') break;

                // If there is a comment, then we need to find the end of the
                // comment and continue searching from there.
                following = memchr(following, '\n', parser->end - following);
              }

              // If the lex state was ignored, or we hit a '.' or a '&.',
              // we will lex the ignored newline
              if (lex_state_ignored_p(parser) || (following && ((following[0] == '.') || (following + 1 < parser->end && following[0] == '&' && following[1] == '.')))) {
                if (!lexed_comment) parser_lex_ignored_newline(parser);
                lexed_comment = false;
                goto lex_next_token;
              }
            }

            // If we hit a . after a newline, then we're in a call chain and
            // we need to return the call operator.
            if (next_content[0] == '.') {
              // To match ripper, we need to emit an ignored newline even though
              // its a real newline in the case that we have a beginless range
              // on a subsequent line.
              if ((next_content + 1 < parser->end) && (next_content[1] == '.')) {
                if (!lexed_comment) parser_lex_ignored_newline(parser);
                lex_state_set(parser, YP_LEX_STATE_BEG);
                parser->command_start = true;
                parser->current.type = YP_TOKEN_NEWLINE;
                return;
              }

              if (!lexed_comment) parser_lex_ignored_newline(parser);
              lex_state_set(parser, YP_LEX_STATE_DOT);
              parser->current.start = next_content;
              parser->current.end = next_content + 1;
              parser->next_start = NULL;
              LEX(YP_TOKEN_DOT);
            }

            // If we hit a &. after a newline, then we're in a call chain and
            // we need to return the call operator.
            if (next_content + 1 < parser->end && next_content[0] == '&' && next_content[1] == '.') {
              if (!lexed_comment) parser_lex_ignored_newline(parser);
              lex_state_set(parser, YP_LEX_STATE_DOT);
              parser->current.start = next_content;
              parser->current.end = next_content + 2;
              parser->next_start = NULL;
              LEX(YP_TOKEN_AMPERSAND_DOT);
            }
          }

          // At this point we know this is a regular newline, and we can set the
          // necessary state and return the token.
          lex_state_set(parser, YP_LEX_STATE_BEG);
          parser->command_start = true;
          parser->current.type = YP_TOKEN_NEWLINE;
          if (!lexed_comment) parser_lex_callback(parser);
          return;
        }

        // ,
        case ',':
          lex_state_set(parser, YP_LEX_STATE_BEG | YP_LEX_STATE_LABEL);
          LEX(YP_TOKEN_COMMA);

        // (
        case '(': {
          yp_token_type_t type = YP_TOKEN_PARENTHESIS_LEFT;

          if (space_seen && (lex_state_arg_p(parser) || parser->lex_state == (YP_LEX_STATE_END | YP_LEX_STATE_LABEL))) {
            type = YP_TOKEN_PARENTHESIS_LEFT_PARENTHESES;
          }

          parser->enclosure_nesting++;
          lex_state_set(parser, YP_LEX_STATE_BEG | YP_LEX_STATE_LABEL);
          yp_state_stack_push(&parser->do_loop_stack, false);
          LEX(type);
        }

        // )
        case ')':
          parser->enclosure_nesting--;
          lex_state_set(parser, YP_LEX_STATE_ENDFN);
          yp_state_stack_pop(&parser->do_loop_stack);
          LEX(YP_TOKEN_PARENTHESIS_RIGHT);

        // ;
        case ';':
          lex_state_set(parser, YP_LEX_STATE_BEG);
          parser->command_start = true;
          LEX(YP_TOKEN_SEMICOLON);

        // [ [] []=
        case '[':
          parser->enclosure_nesting++;
          yp_token_type_t type = YP_TOKEN_BRACKET_LEFT;

          if (lex_state_operator_p(parser)) {
            if (match(parser, ']')) {
              parser->enclosure_nesting--;
              lex_state_set(parser, YP_LEX_STATE_ARG);
              LEX(match(parser, '=') ? YP_TOKEN_BRACKET_LEFT_RIGHT_EQUAL : YP_TOKEN_BRACKET_LEFT_RIGHT);
            }

            lex_state_set(parser, YP_LEX_STATE_ARG | YP_LEX_STATE_LABEL);
            LEX(type);
          }

          if (lex_state_beg_p(parser) || (lex_state_arg_p(parser) && (space_seen || lex_state_p(parser, YP_LEX_STATE_LABELED)))) {
            type = YP_TOKEN_BRACKET_LEFT_ARRAY;
          }

          lex_state_set(parser, YP_LEX_STATE_BEG | YP_LEX_STATE_LABEL);
          yp_state_stack_push(&parser->do_loop_stack, false);
          LEX(type);

        // ]
        case ']':
          parser->enclosure_nesting--;
          lex_state_set(parser, YP_LEX_STATE_END);
          yp_state_stack_pop(&parser->do_loop_stack);
          LEX(YP_TOKEN_BRACKET_RIGHT);

        // {
        case '{': {
          yp_token_type_t type = YP_TOKEN_BRACE_LEFT;

          if (parser->enclosure_nesting == parser->lambda_enclosure_nesting) {
            // This { begins a lambda
            parser->command_start = true;
            lex_state_set(parser, YP_LEX_STATE_BEG);
            type = YP_TOKEN_LAMBDA_BEGIN;
          } else if (lex_state_p(parser, YP_LEX_STATE_LABELED)) {
            // This { begins a hash literal
            lex_state_set(parser, YP_LEX_STATE_BEG | YP_LEX_STATE_LABEL);
          } else if (lex_state_p(parser, YP_LEX_STATE_ARG_ANY | YP_LEX_STATE_END | YP_LEX_STATE_ENDFN)) {
            // This { begins a block
            parser->command_start = true;
            lex_state_set(parser, YP_LEX_STATE_BEG);
          } else if (lex_state_p(parser, YP_LEX_STATE_ENDARG)) {
            // This { begins a block on a command
            parser->command_start = true;
            lex_state_set(parser, YP_LEX_STATE_BEG);
          } else {
            // This { begins a hash literal
            lex_state_set(parser, YP_LEX_STATE_BEG | YP_LEX_STATE_LABEL);
          }

          parser->enclosure_nesting++;
          parser->brace_nesting++;
          yp_state_stack_push(&parser->do_loop_stack, false);

          LEX(type);
        }

        // }
        case '}':
          parser->enclosure_nesting--;
          yp_state_stack_pop(&parser->do_loop_stack);

          if ((parser->lex_modes.current->mode == YP_LEX_EMBEXPR) && (parser->brace_nesting == 0)) {
            lex_mode_pop(parser);
            LEX(YP_TOKEN_EMBEXPR_END);
          }

          parser->brace_nesting--;
          lex_state_set(parser, YP_LEX_STATE_END);
          LEX(YP_TOKEN_BRACE_RIGHT);

        // * ** **= *=
        case '*': {
          if (match(parser, '*')) {
            if (match(parser, '=')) {
              lex_state_set(parser, YP_LEX_STATE_BEG);
              LEX(YP_TOKEN_STAR_STAR_EQUAL);
            }

            yp_token_type_t type = YP_TOKEN_STAR_STAR;

            if (lex_state_spcarg_p(parser, space_seen) || lex_state_beg_p(parser)) {
              type = YP_TOKEN_USTAR_STAR;
            }

            if (lex_state_operator_p(parser)) {
              lex_state_set(parser, YP_LEX_STATE_ARG);
            } else {
              lex_state_set(parser, YP_LEX_STATE_BEG);
            }

            LEX(type);
          }

          if (match(parser, '=')) {
            lex_state_set(parser, YP_LEX_STATE_BEG);
            LEX(YP_TOKEN_STAR_EQUAL);
          }

          yp_token_type_t type = YP_TOKEN_STAR;

          if (lex_state_spcarg_p(parser, space_seen)) {
            yp_diagnostic_list_append(&parser->warning_list, parser->current.start, parser->current.end, "`*' interpreted as argument prefix");
            type = YP_TOKEN_USTAR;
          } else if (lex_state_beg_p(parser)) {
            type = YP_TOKEN_USTAR;
          }

          if (lex_state_operator_p(parser)) {
            lex_state_set(parser, YP_LEX_STATE_ARG);
          } else {
            lex_state_set(parser, YP_LEX_STATE_BEG);
          }

          LEX(type);
        }

        // ! != !~ !@
        case '!':
          if (lex_state_operator_p(parser)) {
            lex_state_set(parser, YP_LEX_STATE_ARG);
            if (match(parser, '@')) {
              LEX(YP_TOKEN_BANG);
            }
          } else {
            lex_state_set(parser, YP_LEX_STATE_BEG);
          }

          if (match(parser, '=')) {
            LEX(YP_TOKEN_BANG_EQUAL);
          }

          if (match(parser, '~')) {
            LEX(YP_TOKEN_BANG_TILDE);
          }

          LEX(YP_TOKEN_BANG);

        // = => =~ == === =begin
        case '=':
          if (current_token_starts_line(parser) && strncmp(parser->current.end, "begin", 5) == 0 && char_is_whitespace(parser->current.end[5])) {
            yp_token_type_t type = lex_embdoc(parser);

            if (type == YP_TOKEN_EOF) {
              LEX(type);
            }

            goto lex_next_token;
          }

          if (lex_state_operator_p(parser)) {
            lex_state_set(parser, YP_LEX_STATE_ARG);
          } else {
            lex_state_set(parser, YP_LEX_STATE_BEG);
          }

          if (match(parser, '>')) {
            LEX(YP_TOKEN_EQUAL_GREATER);
          }

          if (match(parser, '~')) {
            LEX(YP_TOKEN_EQUAL_TILDE);
          }

          if (match(parser, '=')) {
            LEX(match(parser, '=') ? YP_TOKEN_EQUAL_EQUAL_EQUAL : YP_TOKEN_EQUAL_EQUAL);
          }

          LEX(YP_TOKEN_EQUAL);

        // < << <<= <= <=>
        case '<':
          if (match(parser, '<')) {
            if (
              !lex_state_p(parser, YP_LEX_STATE_DOT | YP_LEX_STATE_CLASS) &&
              !lex_state_end_p(parser) &&
              (!lex_state_p(parser, YP_LEX_STATE_ARG_ANY) || lex_state_p(parser, YP_LEX_STATE_LABELED) || space_seen)
            ) {
              const char *end = parser->current.end;

              yp_heredoc_quote_t quote = YP_HEREDOC_QUOTE_NONE;
              yp_heredoc_indent_t indent = YP_HEREDOC_INDENT_NONE;

              if (match(parser, '-')) {
                indent = YP_HEREDOC_INDENT_DASH;
              }
              else if (match(parser, '~')) {
                indent = YP_HEREDOC_INDENT_TILDE;
              }

              if (match(parser, '`')) {
                quote = YP_HEREDOC_QUOTE_BACKTICK;
              }
              else if (match(parser, '"')) {
                quote = YP_HEREDOC_QUOTE_DOUBLE;
              }
              else if (match(parser, '\'')) {
                quote = YP_HEREDOC_QUOTE_SINGLE;
              }

              const char *ident_start = parser->current.end;
              size_t width;

              if (quote == YP_HEREDOC_QUOTE_NONE && (width = char_is_identifier(parser, parser->current.end)) == 0) {
                parser->current.end = end;
              } else {
                if (quote == YP_HEREDOC_QUOTE_NONE) {
                  parser->current.end += width;

                  while ((width = char_is_identifier(parser, parser->current.end))) {
                    parser->current.end += width;
                  }
                } else {
                  // If we have quotes, then we're going to go until we find the
                  // end quote.
                  while (parser->current.end < parser->end && *parser->current.end != quote) {
                    parser->current.end++;
                  }
                }

                size_t ident_length = parser->current.end - ident_start;
                if (quote != YP_HEREDOC_QUOTE_NONE && !match(parser, quote)) {
                  // TODO: handle unterminated heredoc
                }

                lex_mode_push(parser, (yp_lex_mode_t) {
                  .mode = YP_LEX_HEREDOC,
                  .as.heredoc = {
                    .ident_start = ident_start,
                    .ident_length = ident_length,
                    .next_start = parser->current.end,
                    .quote = quote,
                    .indent = indent
                  }
                });

                if (parser->heredoc_end == NULL) {
                  const char *body_start = (const char *) memchr(parser->current.end, '\n', parser->end - parser->current.end);

                  if (body_start == NULL) {
                    // If there is no newline after the heredoc identifier, then
                    // this is not a valid heredoc declaration. In this case we
                    // will add an error, but we will still return a heredoc
                    // start.
                    yp_diagnostic_list_append(&parser->error_list, parser->current.start, parser->current.end, "Unterminated heredoc.");
                    body_start = parser->end;
                  } else {
                    // Otherwise, we want to indicate that the body of the
                    // heredoc starts on the character after the next newline.
                    body_start++;
                  }

                  parser->next_start = body_start;
                } else {
                  parser->next_start = parser->heredoc_end;
                }

                LEX(YP_TOKEN_HEREDOC_START);
              }
            }

            if (match(parser, '=')) {
              lex_state_set(parser, YP_LEX_STATE_BEG);
              LEX(YP_TOKEN_LESS_LESS_EQUAL);
            }

            if (lex_state_operator_p(parser)) {
              lex_state_set(parser, YP_LEX_STATE_ARG);
            } else {
              if (lex_state_p(parser, YP_LEX_STATE_CLASS)) parser->command_start = true;
              lex_state_set(parser, YP_LEX_STATE_BEG);
            }

            LEX(YP_TOKEN_LESS_LESS);
          }

          if (lex_state_operator_p(parser)) {
            lex_state_set(parser, YP_LEX_STATE_ARG);
          } else {
            if (lex_state_p(parser, YP_LEX_STATE_CLASS)) parser->command_start = true;
            lex_state_set(parser, YP_LEX_STATE_BEG);
          }

          if (match(parser, '=')) {
            if (match(parser, '>')) {
              LEX(YP_TOKEN_LESS_EQUAL_GREATER);
            }

            LEX(YP_TOKEN_LESS_EQUAL);
          }

          LEX(YP_TOKEN_LESS);

        // > >> >>= >=
        case '>':
          if (match(parser, '>')) {
            if (lex_state_operator_p(parser)) {
              lex_state_set(parser, YP_LEX_STATE_ARG);
            } else {
              lex_state_set(parser, YP_LEX_STATE_BEG);
            }
            LEX(match(parser, '=') ? YP_TOKEN_GREATER_GREATER_EQUAL : YP_TOKEN_GREATER_GREATER);
          }

          if (lex_state_operator_p(parser)) {
            lex_state_set(parser, YP_LEX_STATE_ARG);
          } else {
            lex_state_set(parser, YP_LEX_STATE_BEG);
          }

          LEX(match(parser, '=') ? YP_TOKEN_GREATER_EQUAL : YP_TOKEN_GREATER);

        // double-quoted string literal
        case '"': {
          yp_lex_mode_t lex_mode = {
            .mode = YP_LEX_STRING,
            .as.string.incrementor = '\0',
            .as.string.terminator = '"',
            .as.string.nesting = 0,
            .as.string.interpolation = true,
            .as.string.label_allowed = (lex_state_p(parser, YP_LEX_STATE_LABEL | YP_LEX_STATE_ENDFN) && !previous_command_start) || lex_state_arg_p(parser)
          };

          lex_mode_push(parser, lex_mode);
          LEX(YP_TOKEN_STRING_BEGIN);
        }

        // xstring literal
        case '`': {
          if (lex_state_p(parser, YP_LEX_STATE_FNAME)) {
            lex_state_set(parser, YP_LEX_STATE_ENDFN);
            LEX(YP_TOKEN_BACKTICK);
          }

          if (lex_state_p(parser, YP_LEX_STATE_DOT)) {
            if (previous_command_start) {
              lex_state_set(parser, YP_LEX_STATE_CMDARG);
            } else {
              lex_state_set(parser, YP_LEX_STATE_ARG);
            }

            LEX(YP_TOKEN_BACKTICK);
          }

          yp_lex_mode_t lex_mode = {
            .mode = YP_LEX_STRING,
            .as.string.incrementor = '\0',
            .as.string.terminator = '`',
            .as.string.nesting = 0,
            .as.string.interpolation = true,
            .as.string.label_allowed = false
          };

          lex_mode_push(parser, lex_mode);
          LEX(YP_TOKEN_BACKTICK);
        }

        // single-quoted string literal
        case '\'': {
          yp_lex_mode_t lex_mode = {
            .mode = YP_LEX_STRING,
            .as.string.incrementor = '\0',
            .as.string.terminator = '\'',
            .as.string.nesting = 0,
            .as.string.interpolation = false,
            .as.string.label_allowed = (lex_state_p(parser, YP_LEX_STATE_LABEL | YP_LEX_STATE_ENDFN) && !previous_command_start) || lex_state_arg_p(parser)
          };

          lex_mode_push(parser, lex_mode);
          LEX(YP_TOKEN_STRING_BEGIN);
        }

        // ? character literal
        case '?':
          LEX(lex_question_mark(parser));

        // & && &&= &=
        case '&':
          if (match(parser, '&')) {
            lex_state_set(parser, YP_LEX_STATE_BEG);

            if (match(parser, '=')) {
              LEX(YP_TOKEN_AMPERSAND_AMPERSAND_EQUAL);
            }

            LEX(YP_TOKEN_AMPERSAND_AMPERSAND);
          }

          if (match(parser, '=')) {
            lex_state_set(parser, YP_LEX_STATE_BEG);
            LEX(YP_TOKEN_AMPERSAND_EQUAL);
          }

          if (match(parser, '.')) {
            lex_state_set(parser, YP_LEX_STATE_DOT);
            LEX(YP_TOKEN_AMPERSAND_DOT);
          }

          if (lex_state_operator_p(parser)) {
            lex_state_set(parser, YP_LEX_STATE_ARG);
          } else {
            lex_state_set(parser, YP_LEX_STATE_BEG);
          }

          LEX(YP_TOKEN_AMPERSAND);

        // | || ||= |=
        case '|':
          if (match(parser, '|')) {
            if (match(parser, '=')) {
              lex_state_set(parser, YP_LEX_STATE_BEG);
              LEX(YP_TOKEN_PIPE_PIPE_EQUAL);
            }

            if (lex_state_p(parser, YP_LEX_STATE_BEG)) {
              parser->current.end--;
              LEX(YP_TOKEN_PIPE);
            }

            lex_state_set(parser, YP_LEX_STATE_BEG);
            LEX(YP_TOKEN_PIPE_PIPE);
          }

          if (match(parser, '=')) {
            lex_state_set(parser, YP_LEX_STATE_BEG);
            LEX(YP_TOKEN_PIPE_EQUAL);
          }

          if (lex_state_operator_p(parser)) {
            lex_state_set(parser, YP_LEX_STATE_ARG);
          } else {
            lex_state_set(parser, YP_LEX_STATE_BEG | YP_LEX_STATE_LABEL);
          }

          LEX(YP_TOKEN_PIPE);

        // + += +@
        case '+': {
          if (lex_state_operator_p(parser)) {
            lex_state_set(parser, YP_LEX_STATE_ARG);

            if (match(parser, '@')) {
              LEX(YP_TOKEN_UPLUS);
            }

            LEX(YP_TOKEN_PLUS);
          }

          if (match(parser, '=')) {
            lex_state_set(parser, YP_LEX_STATE_BEG);
            LEX(YP_TOKEN_PLUS_EQUAL);
          }

          bool spcarg = lex_state_spcarg_p(parser, space_seen);
          if (spcarg) {
            yp_diagnostic_list_append(
              &parser->warning_list,
              parser->current.start,
              parser->current.end,
              "ambiguous first argument; put parentheses or a space even after `+` operator"
            );
          }

          if (lex_state_beg_p(parser) || spcarg) {
            lex_state_set(parser, YP_LEX_STATE_BEG);

            if (char_is_decimal_number(peek(parser))) {
              parser->current.end++;
              yp_token_type_t type = lex_numeric(parser);
              lex_state_set(parser, YP_LEX_STATE_END);
              LEX(type);
            }

            LEX(YP_TOKEN_UPLUS);
          }

          lex_state_set(parser, YP_LEX_STATE_BEG);
          LEX(YP_TOKEN_PLUS);
        }

        // - -= -@
        case '-': {
          if (lex_state_operator_p(parser)) {
            lex_state_set(parser, YP_LEX_STATE_ARG);

            if (match(parser, '@')) {
              LEX(YP_TOKEN_UMINUS);
            }

            LEX(YP_TOKEN_MINUS);
          }

          if (match(parser, '=')) {
            lex_state_set(parser, YP_LEX_STATE_BEG);
            LEX(YP_TOKEN_MINUS_EQUAL);
          }

          if (match(parser, '>')) {
            lex_state_set(parser, YP_LEX_STATE_ENDFN);
            LEX(YP_TOKEN_MINUS_GREATER);
          }

          bool spcarg = lex_state_spcarg_p(parser, space_seen);
          if (spcarg) {
            yp_diagnostic_list_append(
              &parser->warning_list,
              parser->current.start,
              parser->current.end,
              "ambiguous first argument; put parentheses or a space even after `-` operator"
            );
          }

          if (lex_state_beg_p(parser) || spcarg) {
            lex_state_set(parser, YP_LEX_STATE_BEG);
            LEX(char_is_decimal_number(peek(parser)) ? YP_TOKEN_UMINUS_NUM : YP_TOKEN_UMINUS);
          }

          lex_state_set(parser, YP_LEX_STATE_BEG);
          LEX(YP_TOKEN_MINUS);
        }

        // . .. ...
        case '.': {
          bool beg_p = lex_state_beg_p(parser);

          if (match(parser, '.')) {
            if (match(parser, '.')) {
              if (context_p(parser, YP_CONTEXT_DEF_PARAMS)) {
                lex_state_set(parser, YP_LEX_STATE_ENDARG);
                LEX(YP_TOKEN_UDOT_DOT_DOT);
              }

              lex_state_set(parser, YP_LEX_STATE_BEG);
              LEX(beg_p ? YP_TOKEN_UDOT_DOT_DOT : YP_TOKEN_DOT_DOT_DOT);
            }

            lex_state_set(parser, YP_LEX_STATE_BEG);
            LEX(beg_p ? YP_TOKEN_UDOT_DOT : YP_TOKEN_DOT_DOT);
          }

          lex_state_set(parser, YP_LEX_STATE_DOT);
          LEX(YP_TOKEN_DOT);
        }

        // integer
        case '0':
        case '1':
        case '2':
        case '3':
        case '4':
        case '5':
        case '6':
        case '7':
        case '8':
        case '9': {
          yp_token_type_t type = lex_numeric(parser);
          lex_state_set(parser, YP_LEX_STATE_END);
          LEX(type);
        }

        // :: symbol
        case ':':
          if (match(parser, ':')) {
            if (lex_state_beg_p(parser) || lex_state_p(parser, YP_LEX_STATE_CLASS) || (lex_state_p(parser, YP_LEX_STATE_ARG_ANY) && space_seen)) {
              lex_state_set(parser, YP_LEX_STATE_BEG);
              LEX(YP_TOKEN_UCOLON_COLON);
            }

            lex_state_set(parser, YP_LEX_STATE_DOT);
            LEX(YP_TOKEN_COLON_COLON);
          }

          if (lex_state_end_p(parser) || char_is_whitespace(*parser->current.end) || (*parser->current.end == '#')) {
            lex_state_set(parser, YP_LEX_STATE_BEG);
            LEX(YP_TOKEN_COLON);
          }

          if ((*parser->current.end == '"') || (*parser->current.end == '\'')) {
            yp_lex_mode_t lex_mode = {
              .mode = YP_LEX_STRING,
              .as.string.incrementor = '\0',
              .as.string.terminator = *parser->current.end,
              .as.string.nesting = 0,
              .as.string.interpolation = *parser->current.end == '"',
              .as.string.label_allowed = false
            };

            lex_mode_push(parser, lex_mode);
            parser->current.end++;
          }

          lex_state_set(parser, YP_LEX_STATE_FNAME);
          LEX(YP_TOKEN_SYMBOL_BEGIN);

        // / /=
        case '/':
          if (lex_state_beg_p(parser)) {
            lex_mode_push(parser, (yp_lex_mode_t) {
              .mode = YP_LEX_REGEXP,
              .as.regexp.incrementor = '\0',
              .as.regexp.terminator = '/',
              .as.regexp.nesting = 0
            });

            LEX(YP_TOKEN_REGEXP_BEGIN);
          }

          if (match(parser, '=')) {
            lex_state_set(parser, YP_LEX_STATE_BEG);
            LEX(YP_TOKEN_SLASH_EQUAL);
          }

          if (lex_state_spcarg_p(parser, space_seen)) {
            yp_diagnostic_list_append(&parser->warning_list, parser->current.start, parser->current.end, "ambiguity between regexp and two divisions: wrap regexp in parentheses or add a space after `/' operator");

            lex_mode_push(parser, (yp_lex_mode_t) {
              .mode = YP_LEX_REGEXP,
              .as.regexp.incrementor = '\0',
              .as.regexp.terminator = '/',
              .as.regexp.nesting = 0
            });

            LEX(YP_TOKEN_REGEXP_BEGIN);
          }

          if (lex_state_operator_p(parser)) {
            lex_state_set(parser, YP_LEX_STATE_ARG);
          } else {
            lex_state_set(parser, YP_LEX_STATE_BEG);
          }

          LEX(YP_TOKEN_SLASH);

        // ^ ^=
        case '^':
          if (lex_state_operator_p(parser)) {
            lex_state_set(parser, YP_LEX_STATE_ARG);
          } else {
            lex_state_set(parser, YP_LEX_STATE_BEG);
          }
          LEX(match(parser, '=') ? YP_TOKEN_CARET_EQUAL : YP_TOKEN_CARET);

        // ~ ~@
        case '~':
          if (lex_state_operator_p(parser)) {
            (void) match(parser, '@');
            lex_state_set(parser, YP_LEX_STATE_ARG);
          } else {
            lex_state_set(parser, YP_LEX_STATE_BEG);
          }

          LEX(YP_TOKEN_TILDE);

        // % %= %i %I %q %Q %w %W
        case '%': {
          // In a BEG state, if you encounter a % then you must be starting
          // something. In this case if there is no subsequent character then
          // we have an invalid token.
          if (lex_state_beg_p(parser) && (parser->current.end >= parser->end)) {
            yp_diagnostic_list_append(&parser->error_list, parser->current.start, parser->current.end, "unexpected end of input");
            LEX(YP_TOKEN_STRING_BEGIN);
          }

          if (!lex_state_beg_p(parser) && match(parser, '=')) {
            lex_state_set(parser, YP_LEX_STATE_BEG);
            LEX(YP_TOKEN_PERCENT_EQUAL);
          }
          else if(
            lex_state_beg_p(parser) ||
            (lex_state_p(parser, YP_LEX_STATE_FITEM) && (*parser->current.end == 's')) ||
            lex_state_spcarg_p(parser, space_seen)
          ) {
            if (!parser->encoding.alnum_char(parser->current.end)) {
              lex_mode_push(parser, (yp_lex_mode_t) {
                .mode = YP_LEX_STRING,
                .as.string.incrementor = incrementor(*parser->current.end),
                .as.string.terminator = terminator(*parser->current.end),
                .as.string.nesting = 0,
                .as.string.interpolation = true,
                .as.string.label_allowed = false
              });

              parser->current.end++;
              LEX(YP_TOKEN_STRING_BEGIN);
            }

            switch (*parser->current.end) {
              case 'i': {
                parser->current.end++;
                const char delimiter = *parser->current.end++;

                yp_lex_mode_t lex_mode = {
                  .mode = YP_LEX_LIST,
                  .as.list.incrementor = incrementor(delimiter),
                  .as.list.terminator = terminator(delimiter),
                  .as.list.nesting = 0,
                  .as.list.interpolation = false
                };

                lex_mode_push(parser, lex_mode);
                LEX(YP_TOKEN_PERCENT_LOWER_I);
              }
              case 'I': {
                parser->current.end++;
                const char delimiter = *parser->current.end++;

                yp_lex_mode_t lex_mode = {
                  .mode = YP_LEX_LIST,
                  .as.list.incrementor = incrementor(delimiter),
                  .as.list.terminator = terminator(delimiter),
                  .as.list.nesting = 0,
                  .as.list.interpolation = true
                };

                lex_mode_push(parser, lex_mode);
                LEX(YP_TOKEN_PERCENT_UPPER_I);
              }
              case 'r': {
                parser->current.end++;

                yp_lex_mode_t lex_mode = {
                  .mode = YP_LEX_REGEXP,
                  .as.regexp.incrementor = incrementor(*parser->current.end),
                  .as.regexp.terminator = terminator(*parser->current.end),
                  .as.regexp.nesting = 0
                };

                lex_mode_push(parser, lex_mode);
                parser->current.end++;

                LEX(YP_TOKEN_REGEXP_BEGIN);
              }
              case 'q': {
                parser->current.end++;

                yp_lex_mode_t lex_mode = {
                  .mode = YP_LEX_STRING,
                  .as.string.incrementor = incrementor(*parser->current.end),
                  .as.string.terminator = terminator(*parser->current.end),
                  .as.string.nesting = 0,
                  .as.string.interpolation = false,
                  .as.string.label_allowed = false
                };

                lex_mode_push(parser, lex_mode);
                parser->current.end++;

                LEX(YP_TOKEN_STRING_BEGIN);
              }
              case 'Q': {
                parser->current.end++;

                yp_lex_mode_t lex_mode = {
                  .mode = YP_LEX_STRING,
                  .as.string.incrementor = incrementor(*parser->current.end),
                  .as.string.terminator = terminator(*parser->current.end),
                  .as.string.nesting = 0,
                  .as.string.interpolation = true,
                  .as.string.label_allowed = false
                };

                lex_mode_push(parser, lex_mode);
                parser->current.end++;

                LEX(YP_TOKEN_STRING_BEGIN);
              }
              case 's': {
                parser->current.end++;

                yp_lex_mode_t lex_mode = {
                  .mode = YP_LEX_STRING,
                  .as.string.incrementor = incrementor(*parser->current.end),
                  .as.string.terminator = terminator(*parser->current.end),
                  .as.string.nesting = 0,
                  .as.string.interpolation = false,
                  .as.string.label_allowed = false
                };

                lex_mode_push(parser, lex_mode);
                lex_state_set(parser, YP_LEX_STATE_FNAME | YP_LEX_STATE_FITEM);
                parser->current.end++;

                LEX(YP_TOKEN_SYMBOL_BEGIN);
              }
              case 'w': {
                parser->current.end++;
                const char delimiter = *parser->current.end++;

                yp_lex_mode_t lex_mode = {
                  .mode = YP_LEX_LIST,
                  .as.list.incrementor = incrementor(delimiter),
                  .as.list.terminator = terminator(delimiter),
                  .as.list.nesting = 0,
                  .as.list.interpolation = false
                };

                lex_mode_push(parser, lex_mode);
                LEX(YP_TOKEN_PERCENT_LOWER_W);
              }
              case 'W': {
                parser->current.end++;
                const char delimiter = *parser->current.end++;

                yp_lex_mode_t lex_mode = {
                  .mode = YP_LEX_LIST,
                  .as.list.incrementor = incrementor(delimiter),
                  .as.list.terminator = terminator(delimiter),
                  .as.list.nesting = 0,
                  .as.list.interpolation = true
                };

                lex_mode_push(parser, lex_mode);
                LEX(YP_TOKEN_PERCENT_UPPER_W);
              }
              case 'x': {
                parser->current.end++;

                yp_lex_mode_t lex_mode = {
                  .mode = YP_LEX_STRING,
                  .as.string.incrementor = incrementor(*parser->current.end),
                  .as.string.terminator = terminator(*parser->current.end),
                  .as.string.nesting = 0,
                  .as.string.interpolation = true,
                  .as.string.label_allowed = false
                };

                lex_mode_push(parser, lex_mode);
                parser->current.end++;

                LEX(YP_TOKEN_PERCENT_LOWER_X);
              }
              default:
                // If we get to this point, then we have a % that is completely
                // unparseable. In this case we'll just drop it from the parser
                // and skip past it and hope that the next token is something
                // that we can parse.
                yp_diagnostic_list_append(&parser->error_list, parser->current.start, parser->current.end, "invalid %% token");
                goto lex_next_token;
            }
          }

          lex_state_set(parser, lex_state_operator_p(parser) ? YP_LEX_STATE_ARG : YP_LEX_STATE_BEG);
          LEX(YP_TOKEN_PERCENT);
        }

        // global variable
        case '$': {
          yp_token_type_t type = lex_global_variable(parser);

          // If we're lexing an embedded variable, then we need to pop back into
          // the parent lex context.
          if (parser->lex_modes.current->mode == YP_LEX_EMBVAR) {
            lex_mode_pop(parser);
          }

          lex_state_set(parser, YP_LEX_STATE_END);
          LEX(type);
        }

        // instance variable, class variable
        case '@':
          lex_state_set(parser, parser->lex_state & YP_LEX_STATE_FNAME ? YP_LEX_STATE_ENDFN : YP_LEX_STATE_END);
          LEX(lex_at_variable(parser));

        default: {
          size_t width = char_is_identifier_start(parser, parser->current.start);

          // If this isn't the beginning of an identifier, then it's an invalid
          // token as we've exhausted all of the other options. We'll skip past
          // it and return the next token.
          if (!width) {
            yp_diagnostic_list_append(&parser->error_list, parser->current.start, parser->current.end, "Invalid token.");
            goto lex_next_token;
          }

          parser->current.end = parser->current.start + width;
          yp_token_type_t type = lex_identifier(parser, previous_command_start);

          // If we've hit a __END__ and it was at the start of the line or the
          // start of the file and it is followed by either a \n or a \r\n, then
          // this is the last token of the file.
          if (
            ((parser->current.end - parser->current.start) == 7) &&
            current_token_starts_line(parser) &&
            (strncmp(parser->current.start, "__END__", 7) == 0) &&
            (*parser->current.end == '\n' || (*parser->current.end == '\r' && parser->current.end[1] == '\n'))
          ) {
            parser->current.end = parser->end;
            parser->current.type = YP_TOKEN___END__;
            parser_lex_callback(parser);

            yp_comment_t *comment = parser_comment(parser, YP_COMMENT___END__);
            yp_list_append(&parser->comment_list, (yp_list_node_t *) comment);

            LEX(YP_TOKEN_EOF);
          }

          yp_lex_state_t last_state = parser->lex_state;

          if (type == YP_TOKEN_IDENTIFIER || type == YP_TOKEN_CONSTANT) {
            if (lex_state_p(parser, YP_LEX_STATE_BEG_ANY | YP_LEX_STATE_ARG_ANY | YP_LEX_STATE_DOT)) {
              if (previous_command_start) {
                lex_state_set(parser, YP_LEX_STATE_CMDARG);
              } else {
                lex_state_set(parser, YP_LEX_STATE_ARG);
              }
            } else if (parser->lex_state == YP_LEX_STATE_FNAME) {
              lex_state_set(parser, YP_LEX_STATE_ENDFN);
            } else {
              lex_state_set(parser, YP_LEX_STATE_END);
            }
          }

          if (
            !(last_state & (YP_LEX_STATE_DOT | YP_LEX_STATE_FNAME)) &&
            (type == YP_TOKEN_IDENTIFIER) &&
            yp_parser_local_p(parser, &parser->current)
          ) {
            lex_state_set(parser, YP_LEX_STATE_END | YP_LEX_STATE_LABEL);
          }

          LEX(type);
        }
      }
    }
    case YP_LEX_LIST: {
      // First we'll set the beginning of the token.
      parser->current.start = parser->current.end;

      // If there's any whitespace at the start of the list, then we're going to
      // trim it off the beginning and create a new token.
      size_t whitespace;
      if ((whitespace = yp_strspn_whitespace(parser->current.end, parser->end - parser->current.end)) > 0) {
        parser->current.end += whitespace;
        LEX(YP_TOKEN_WORDS_SEP);
      }

      // We'll check if we're at the end of the file. If we are, then we need to
      // return the EOF token.
      if (parser->current.end >= parser->end) {
        LEX(YP_TOKEN_EOF);
      }

      // These are the places where we need to split up the content of the list.
      // We'll use strpbrk to find the first of these characters.
      char breakpoints[] = "\\ \t\f\r\v\n\0\0\0";

      // Now we'll add the terminator to the list of breakpoints.
      size_t index = 7;
      breakpoints[index++] = parser->lex_modes.current->as.list.terminator;

      // If interpolation is allowed, then we're going to check for the #
      // character. Otherwise we'll only look for escapes and the terminator.
      if (parser->lex_modes.current->as.list.interpolation) {
        breakpoints[index++] = '#';
      }

      // If there is an incrementor, then we'll check for that as well.
      if (parser->lex_modes.current->as.list.incrementor != '\0') {
        breakpoints[index++] = parser->lex_modes.current->as.list.incrementor;
      }

      const char *breakpoint = yp_strpbrk(parser->current.end, breakpoints, parser->end - parser->current.end);
      while (breakpoint != NULL) {
        switch (*breakpoint) {
          case '\0':
            // If we hit a null byte, skip directly past it.
            breakpoint = yp_strpbrk(breakpoint + 1, breakpoints, parser->end - (breakpoint + 1));
            break;
          case '\\': {
            // If we hit escapes, then we need to treat the next token
            // literally. In this case we'll skip past the next character and
            // find the next breakpoint.
            size_t difference = yp_unescape_calculate_difference(breakpoint, parser->end, YP_UNESCAPE_ALL, &parser->error_list);
            breakpoint = yp_strpbrk(breakpoint + difference, breakpoints, parser->end - (breakpoint + difference));
            break;
          }
          case ' ':
          case '\t':
          case '\f':
          case '\r':
          case '\v':
          case '\n':
            // If we've hit whitespace, then we must have received content by
            // now, so we can return an element of the list.
            parser->current.end = breakpoint;
            LEX(YP_TOKEN_STRING_CONTENT);
          case '#': {
            yp_token_type_t type = lex_interpolation(parser, breakpoint);
            if (type != YP_TOKEN_NOT_PROVIDED) {
              LEX(type);
            }

            // If we haven't returned at this point then we had something
            // that looked like an interpolated class or instance variable
            // like "#@" but wasn't actually. In this case we'll just skip
            // to the next breakpoint.
            breakpoint = yp_strpbrk(parser->current.end, breakpoints, parser->end - parser->current.end);
            break;
          }
          default:
            if (*breakpoint == parser->lex_modes.current->as.list.incrementor) {
              // If we've hit the incrementor, then we need to skip past it and
              // find the next breakpoint.
              breakpoint = yp_strpbrk(breakpoint + 1, breakpoints, parser->end - (breakpoint + 1));
              parser->lex_modes.current->as.list.nesting++;
              break;
            }

            // In this case we've hit the terminator.
            assert(*breakpoint == parser->lex_modes.current->as.list.terminator);

            // If this terminator doesn't actually close the list, then we need
            // to continue on past it.
            if (parser->lex_modes.current->as.list.nesting > 0) {
              breakpoint = yp_strpbrk(breakpoint + 1, breakpoints, parser->end - (breakpoint + 1));
              parser->lex_modes.current->as.list.nesting--;
              break;
            }

            // If we've hit the terminator and we've already skipped past
            // content, then we can return a list node.
            if (breakpoint > parser->current.start) {
              parser->current.end = breakpoint;
              LEX(YP_TOKEN_STRING_CONTENT);
            }

            // Otherwise, switch back to the default state and return the end of
            // the list.
            parser->current.end = breakpoint + 1;
            lex_mode_pop(parser);

            lex_state_set(parser, YP_LEX_STATE_END);
            LEX(YP_TOKEN_STRING_END);
        }
      }

      // If we were unable to find a breakpoint, then this token hits the end of
      // the file.
      LEX(YP_TOKEN_EOF);
    }
    case YP_LEX_REGEXP: {
      // First, we'll set to start of this token to be the current end.
      parser->current.start = parser->current.end;

      // We'll check if we're at the end of the file. If we are, then we need to
      // return the EOF token.
      if (parser->current.end >= parser->end) {
        LEX(YP_TOKEN_EOF);
      }

      // These are the places where we need to split up the content of the
      // regular expression. We'll use strpbrk to find the first of these
      // characters.
      char breakpoints[] = "\\#\0\0";

      breakpoints[2] = parser->lex_modes.current->as.regexp.terminator;
      if (parser->lex_modes.current->as.regexp.incrementor != '\0') {
        breakpoints[3] = parser->lex_modes.current->as.regexp.incrementor;
      }

      const char *breakpoint = yp_strpbrk(parser->current.end, breakpoints, parser->end - parser->current.end);

      while (breakpoint != NULL) {
        switch (*breakpoint) {
          case '\0':
            // If we hit a null byte, skip directly past it.
            breakpoint = yp_strpbrk(breakpoint + 1, breakpoints, parser->end - (breakpoint + 1));
            break;
          case '\\': {
            // If we hit escapes, then we need to treat the next token
            // literally. In this case we'll skip past the next character and
            // find the next breakpoint.
            size_t difference = yp_unescape_calculate_difference(breakpoint, parser->end, YP_UNESCAPE_ALL, &parser->error_list);
            breakpoint = yp_strpbrk(breakpoint + difference, breakpoints, parser->end - (breakpoint + difference));
            break;
          }
          case '#': {
            yp_token_type_t type = lex_interpolation(parser, breakpoint);
            if (type != YP_TOKEN_NOT_PROVIDED) {
              LEX(type);
            }

            // If we haven't returned at this point then we had something
            // that looked like an interpolated class or instance variable
            // like "#@" but wasn't actually. In this case we'll just skip
            // to the next breakpoint.
            breakpoint = yp_strpbrk(parser->current.end, breakpoints, parser->end - parser->current.end);
            break;
          }
          default: {
            if (*breakpoint == parser->lex_modes.current->as.regexp.incrementor) {
              // If we've hit the incrementor, then we need to skip past it and
              // find the next breakpoint.
              breakpoint = yp_strpbrk(breakpoint + 1, breakpoints, parser->end - (breakpoint + 1));
              parser->lex_modes.current->as.regexp.nesting++;
              break;
            }

            assert(*breakpoint == parser->lex_modes.current->as.regexp.terminator);

            if (parser->lex_modes.current->as.regexp.nesting > 0) {
              breakpoint = yp_strpbrk(breakpoint + 1, breakpoints, parser->end - (breakpoint + 1));
              parser->lex_modes.current->as.regexp.nesting--;
              break;
            }

            // Here we've hit the terminator. If we have already consumed
            // content then we need to return that content as string content
            // first.
            if (breakpoint > parser->current.start) {
              parser->current.end = breakpoint;
              LEX(YP_TOKEN_STRING_CONTENT);
            }

            // Since we've hit the terminator of the regular expression, we now
            // need to parse the options.
            parser->current.end = breakpoint + 1;
            parser->current.end += yp_strspn_regexp_option(parser->current.end, parser->end - parser->current.end);

            lex_mode_pop(parser);
            lex_state_set(parser, YP_LEX_STATE_END);
            LEX(YP_TOKEN_REGEXP_END);
          }
        }
      }

      // At this point, the breakpoint is NULL which means we were unable to
      // find anything before the end of the file.
      LEX(YP_TOKEN_EOF);
    }
    case YP_LEX_STRING: {
      // First, we'll set to start of this token to be the current end.
      if (parser->next_start == NULL) {
        parser->current.start = parser->current.end;
      } else {
        parser->current.start = parser->next_start;
        parser->current.end = parser->next_start;
        parser->next_start = NULL;
      }

      // We'll check if we're at the end of the file. If we are, then we need to
      // return the EOF token.
      if (parser->current.end >= parser->end) {
        LEX(YP_TOKEN_EOF);
      }

      // These are the places where we need to split up the content of the
      // string. We'll use strpbrk to find the first of these characters.
      char breakpoints[] = "\n\\\0\0\0";
      size_t index = 2;

      // Now add in the terminator.
      breakpoints[index++] = parser->lex_modes.current->as.string.terminator;

      // If interpolation is allowed, then we're going to check for the #
      // character. Otherwise we'll only look for escapes and the terminator.
      if (parser->lex_modes.current->as.string.interpolation) {
        breakpoints[index++] = '#';
      }

      // If we have an incrementor, then we'll add that in as a breakpoint as
      // well.
      if (parser->lex_modes.current->as.string.incrementor != '\0') {
        breakpoints[index++] = parser->lex_modes.current->as.string.incrementor;
      }

      const char *breakpoint = yp_strpbrk(parser->current.end, breakpoints, parser->end - parser->current.end);

      while (breakpoint != NULL) {
        // If we hit the incrementor, then we'll increment then nesting and
        // continue lexing.
        if (
          parser->lex_modes.current->as.string.incrementor != '\0' &&
          *breakpoint == parser->lex_modes.current->as.string.incrementor
        ) {
          parser->lex_modes.current->as.string.nesting++;
          breakpoint = yp_strpbrk(breakpoint + 1, breakpoints, parser->end - (breakpoint + 1));
          continue;
        }

        // Note that we have to check the terminator here first because we could
        // potentially be parsing a % string that has a # character as the
        // terminator.
        if (*breakpoint == parser->lex_modes.current->as.string.terminator) {
          // If this terminator doesn't actually close the string, then we need
          // to continue on past it.
          if (parser->lex_modes.current->as.string.nesting > 0) {
            breakpoint = yp_strpbrk(breakpoint + 1, breakpoints, parser->end - (breakpoint + 1));
            parser->lex_modes.current->as.string.nesting--;
            continue;
          }

          // Here we've hit the terminator. If we have already consumed content
          // then we need to return that content as string content first.
          if (breakpoint > parser->current.start) {
            parser->current.end = breakpoint;
            LEX(YP_TOKEN_STRING_CONTENT);
          }

          // Otherwise we need to switch back to the parent lex mode and
          // return the end of the string.
          parser->current.end = breakpoint + 1;

          if (
            parser->lex_modes.current->as.string.label_allowed &&
            (peek(parser) == ':') &&
            (peek_at(parser, 1) != ':')
          ) {
            parser->current.end++;
            lex_state_set(parser, YP_LEX_STATE_ARG | YP_LEX_STATE_LABELED);
            lex_mode_pop(parser);
            LEX(YP_TOKEN_LABEL_END);
          }

          lex_state_set(parser, YP_LEX_STATE_END);
          lex_mode_pop(parser);
          LEX(YP_TOKEN_STRING_END);
        }

        // When we hit a newline, we need to flush any potential heredocs. Note
        // that this has to happen after we check for the terminator in case the
        // terminator is a newline character.
        if (*breakpoint == '\n') {
          if (parser->heredoc_end == NULL) {
            breakpoint = yp_strpbrk(breakpoint + 1, breakpoints, parser->end - (breakpoint + 1));
            continue;
          } else {
            parser->current.end = breakpoint + 1;
            parser_flush_heredoc_end(parser);
            LEX(YP_TOKEN_STRING_CONTENT);
          }
        }

        switch (*breakpoint) {
          case '\0':
            // Skip directly past the null character.
            breakpoint = yp_strpbrk(breakpoint + 1, breakpoints, parser->end - (breakpoint + 1));
            break;
          case '\\': {
            // If we hit escapes, then we need to treat the next token
            // literally. In this case we'll skip past the next character and
            // find the next breakpoint.
            yp_unescape_type_t unescape_type = parser->lex_modes.current->as.string.interpolation ? YP_UNESCAPE_ALL : YP_UNESCAPE_MINIMAL;
            size_t difference = yp_unescape_calculate_difference(breakpoint, parser->end, unescape_type, &parser->error_list);
            breakpoint = yp_strpbrk(breakpoint + difference, breakpoints, parser->end - (breakpoint + difference));
            break;
          }
          case '#': {
            yp_token_type_t type = lex_interpolation(parser, breakpoint);
            if (type != YP_TOKEN_NOT_PROVIDED) {
              LEX(type);
            }

            // If we haven't returned at this point then we had something that
            // looked like an interpolated class or instance variable like "#@"
            // but wasn't actually. In this case we'll just skip to the next
            // breakpoint.
            breakpoint = yp_strpbrk(parser->current.end, breakpoints, parser->end - parser->current.end);
            break;
          }
          default:
            assert(false && "unreachable");
        }
      }

      // If we've hit the end of the string, then this is an unterminated
      // string. In that case we'll return the EOF token.
      parser->current.end = parser->end;
      LEX(YP_TOKEN_EOF);
    }
    case YP_LEX_HEREDOC: {
      // First, we'll set to start of this token.
      if (parser->next_start == NULL) {
        parser->current.start = parser->current.end;
      } else {
        parser->current.start = parser->next_start;
        parser->current.end = parser->next_start;
        parser->next_start = NULL;
      }

      // We'll check if we're at the end of the file. If we are, then we need to
      // return the EOF token.
      if (parser->current.end >= parser->end) {
        LEX(YP_TOKEN_EOF);
      }

      // Now let's grab the information about the identifier off of the current
      // lex mode.
      const char *ident_start = parser->lex_modes.current->as.heredoc.ident_start;
      uint32_t ident_length = parser->lex_modes.current->as.heredoc.ident_length;

      // If we are immediately following a newline and we have hit the
      // terminator, then we need to return the ending of the heredoc.
      if (parser->current.start[-1] == '\n') {
        const char *start = parser->current.start;
        if (parser->lex_modes.current->as.heredoc.indent != YP_HEREDOC_INDENT_NONE) {
          start += yp_strspn_inline_whitespace(start, parser->end - start);
        }

        if (strncmp(start, ident_start, ident_length) == 0) {
          bool matched = false;

          if (start[ident_length] == '\n') {
            parser->current.end = start + ident_length + 1;
            matched = true;
          } else if ((start[ident_length] == '\r') && (start[ident_length + 1] == '\n')) {
            parser->current.end = start + ident_length + 2;
            matched = true;
          }

          if (matched) {
            parser->next_start = parser->lex_modes.current->as.heredoc.next_start;
            parser->heredoc_end = parser->current.end;

            lex_mode_pop(parser);
            lex_state_set(parser, YP_LEX_STATE_END);
            LEX(YP_TOKEN_HEREDOC_END);
          }
        }
      }

      // Otherwise we'll be parsing string content. These are the places where
      // we need to split up the content of the heredoc. We'll use strpbrk to
      // find the first of these characters.
      char breakpoints[] = "\n\\#";
      if (parser->lex_modes.current->as.heredoc.quote == YP_HEREDOC_QUOTE_SINGLE) {
        breakpoints[2] = '\0';
      }

      const char *breakpoint = yp_strpbrk(parser->current.end, breakpoints, parser->end - parser->current.end);

      while (breakpoint != NULL) {
        switch (*breakpoint) {
          case '\0':
            // Skip directly past the null character.
            breakpoint = yp_strpbrk(breakpoint + 1, breakpoints, parser->end - (breakpoint + 1));
            break;
          case '\n': {
            const char *start = breakpoint + 1;
            if (parser->lex_modes.current->as.heredoc.indent != YP_HEREDOC_INDENT_NONE) {
              start += yp_strspn_inline_whitespace(start, parser->end - start);
            }

            // If we have hit a newline that is followed by a valid terminator,
            // then we need to return the content of the heredoc here as string
            // content. Then, the next time a token is lexed, it will match
            // again and return the end of the heredoc.
            if (
              (start + ident_length < parser->end) &&
              (strncmp(start, ident_start, ident_length) == 0)
            ) {
              // Heredoc terminators must be followed by a newline to be valid.
              if (start[ident_length] == '\n') {
                parser->current.end = breakpoint + 1;
                LEX(YP_TOKEN_STRING_CONTENT);
              }

              // They can also be followed by a carriage return and then a
              // newline. Be sure here that we don't accidentally read off the
              // end.
              if (
                (start + ident_length + 1 < parser->end) &&
                (start[ident_length] == '\r') &&
                (start[ident_length + 1] == '\n')
              ) {
                parser->current.end = breakpoint + 1;
                LEX(YP_TOKEN_STRING_CONTENT);
              }
            }

            // Otherwise we hit a newline and it wasn't followed by a
            // terminator, so we can continue parsing.
            breakpoint = yp_strpbrk(breakpoint + 1, breakpoints, parser->end - (breakpoint + 1));
            break;
          }
          case '\\': {
            // If we hit escapes, then we need to treat the next token
            // literally. In this case we'll skip past the next character and
            // find the next breakpoint.
            if (breakpoint[1] == '\n') {
              breakpoint++;
            } else {
              size_t difference = yp_unescape_calculate_difference(breakpoint, parser->end, YP_UNESCAPE_ALL, &parser->error_list);
              breakpoint = yp_strpbrk(breakpoint + difference, breakpoints, parser->end - (breakpoint + difference));
            }
            break;
          }
          case '#': {
            yp_token_type_t type = lex_interpolation(parser, breakpoint);
            if (type != YP_TOKEN_NOT_PROVIDED) {
              LEX(type);
            }

            // If we haven't returned at this point then we had something
            // that looked like an interpolated class or instance variable
            // like "#@" but wasn't actually. In this case we'll just skip
            // to the next breakpoint.
            breakpoint = yp_strpbrk(parser->current.end, breakpoints, parser->end - parser->current.end);
            break;
          }
          default:
            assert(false && "unreachable");
        }
      }

      // If we've hit the end of the string, then this is an unterminated
      // heredoc. In that case we'll return the EOF token.
      parser->current.end = parser->end;
      LEX(YP_TOKEN_EOF);
    }
  }

  assert(false && "unreachable");
}

#undef LEX

/******************************************************************************/
/* Parse functions                                                            */
/******************************************************************************/

// When we are parsing certain content, we need to unescape the content to
// provide to the consumers of the parser. The following functions accept a range
// of characters from the source and unescapes into the provided type.
//
// We have functions for unescaping regular expression nodes, string nodes,
// symbol nodes, and xstring nodes
static yp_regular_expression_node_t *
yp_regular_expression_node_create_and_unescape(yp_parser_t *parser, const yp_token_t *opening, const yp_token_t *content, const yp_token_t *closing, yp_unescape_type_t unescape_type) {
  yp_regular_expression_node_t *node = yp_regular_expression_node_create(parser, opening, content, closing);
  yp_unescape_manipulate_string(content->start, content->end - content->start, &node->unescaped, unescape_type, &parser->error_list);
  return node;
}

static yp_symbol_node_t *
yp_symbol_node_create_and_unescape(yp_parser_t *parser, const yp_token_t *opening, const yp_token_t *content, const yp_token_t *closing) {
  yp_symbol_node_t *node = yp_symbol_node_create(parser, opening, content, closing);
  yp_unescape_manipulate_string(content->start, content->end - content->start, &node->unescaped, YP_UNESCAPE_ALL, &parser->error_list);
  return node;
}

static yp_string_node_t *
yp_string_node_create_and_unescape(yp_parser_t *parser, const yp_token_t *opening, const yp_token_t *content, const yp_token_t *closing, yp_unescape_type_t unescape_type) {
  yp_string_node_t *node = yp_string_node_create(parser, opening, content, closing);
  yp_unescape_manipulate_string(content->start, content->end - content->start, &node->unescaped, unescape_type, &parser->error_list);
  return node;
}

static yp_x_string_node_t *
yp_xstring_node_create_and_unescape(yp_parser_t *parser, const yp_token_t *opening, const yp_token_t *content, const yp_token_t *closing) {
  yp_x_string_node_t *node = yp_xstring_node_create(parser, opening, content, closing);
  yp_unescape_manipulate_string(content->start, content->end - content->start, &node->unescaped, YP_UNESCAPE_ALL, &parser->error_list);
  return node;
}

// Returns true if the current token is of the specified type.
static inline bool
match_type_p(yp_parser_t *parser, yp_token_type_t type) {
  return parser->current.type == type;
}

// Returns true if the current token is of any of the specified types.
static bool
match_any_type_p(yp_parser_t *parser, size_t count, ...) {
  va_list types;
  va_start(types, count);

  for (size_t index = 0; index < count; index++) {
    if (match_type_p(parser, va_arg(types, yp_token_type_t))) {
      va_end(types);
      return true;
    }
  }

  va_end(types);
  return false;
}

// These are the various precedence rules. Because we are using a Pratt parser,
// they are named binding power to represent the manner in which nodes are bound
// together in the stack.
//
// We increment by 2 because we want to leave room for the infix operators to
// specify their associativity by adding or subtracting one.
typedef enum {
  YP_BINDING_POWER_UNSET =            0, // used to indicate this token cannot be used as an infix operator
  YP_BINDING_POWER_STATEMENT =        2,
  YP_BINDING_POWER_MODIFIER =         4, // if unless until while in
  YP_BINDING_POWER_MODIFIER_RESCUE =  6, // rescue
  YP_BINDING_POWER_COMPOSITION =      8, // and or
  YP_BINDING_POWER_NOT =             10, // not
  YP_BINDING_POWER_MATCH =           12, // =>
  YP_BINDING_POWER_DEFINED =         14, // defined?
  YP_BINDING_POWER_ASSIGNMENT =      16, // = += -= *= /= %= &= |= ^= &&= ||= <<= >>= **=
  YP_BINDING_POWER_TERNARY =         18, // ?:
  YP_BINDING_POWER_RANGE =           20, // .. ...
  YP_BINDING_POWER_LOGICAL_OR =      22, // ||
  YP_BINDING_POWER_LOGICAL_AND =     24, // &&
  YP_BINDING_POWER_EQUALITY =        26, // <=> == === != =~ !~
  YP_BINDING_POWER_COMPARISON =      28, // > >= < <=
  YP_BINDING_POWER_BITWISE_OR =      30, // | ^
  YP_BINDING_POWER_BITWISE_AND =     32, // &
  YP_BINDING_POWER_SHIFT =           34, // << >>
  YP_BINDING_POWER_TERM =            36, // + -
  YP_BINDING_POWER_FACTOR =          38, // * / %
  YP_BINDING_POWER_UMINUS =          40, // -@
  YP_BINDING_POWER_EXPONENT =        42, // **
  YP_BINDING_POWER_UNARY =           44, // ! ~ +@
  YP_BINDING_POWER_INDEX =           46, // [] []=
  YP_BINDING_POWER_CALL =            48, // :: .
  YP_BINDING_POWER_MAX =             50
} yp_binding_power_t;

// This struct represents a set of binding powers used for a given token. They
// are combined in this way to make it easier to represent associativity.
typedef struct {
  yp_binding_power_t left;
  yp_binding_power_t right;
  bool binary;
} yp_binding_powers_t;

#define BINDING_POWER_ASSIGNMENT { YP_BINDING_POWER_UNARY, YP_BINDING_POWER_ASSIGNMENT, true }
#define LEFT_ASSOCIATIVE(precedence) { precedence, precedence + 1, true }
#define RIGHT_ASSOCIATIVE(precedence) { precedence, precedence, true }
#define RIGHT_ASSOCIATIVE_UNARY(precedence) { precedence, precedence, false }

yp_binding_powers_t yp_binding_powers[YP_TOKEN_MAXIMUM] = {
  // if unless until while in rescue
  [YP_TOKEN_KEYWORD_IF_MODIFIER] = LEFT_ASSOCIATIVE(YP_BINDING_POWER_MODIFIER),
  [YP_TOKEN_KEYWORD_UNLESS_MODIFIER] = LEFT_ASSOCIATIVE(YP_BINDING_POWER_MODIFIER),
  [YP_TOKEN_KEYWORD_UNTIL_MODIFIER] = LEFT_ASSOCIATIVE(YP_BINDING_POWER_MODIFIER),
  [YP_TOKEN_KEYWORD_WHILE_MODIFIER] = LEFT_ASSOCIATIVE(YP_BINDING_POWER_MODIFIER),
  [YP_TOKEN_KEYWORD_IN] = LEFT_ASSOCIATIVE(YP_BINDING_POWER_MODIFIER),

  // rescue
  [YP_TOKEN_KEYWORD_RESCUE_MODIFIER] = LEFT_ASSOCIATIVE(YP_BINDING_POWER_MODIFIER_RESCUE),

  // and or
  [YP_TOKEN_KEYWORD_AND] = LEFT_ASSOCIATIVE(YP_BINDING_POWER_COMPOSITION),
  [YP_TOKEN_KEYWORD_OR] = LEFT_ASSOCIATIVE(YP_BINDING_POWER_COMPOSITION),

  // =>
  [YP_TOKEN_EQUAL_GREATER] = LEFT_ASSOCIATIVE(YP_BINDING_POWER_MATCH),

  // &&= &= ^= = >>= <<= -= %= |= += /= *= **=
  [YP_TOKEN_AMPERSAND_AMPERSAND_EQUAL] = BINDING_POWER_ASSIGNMENT,
  [YP_TOKEN_AMPERSAND_EQUAL] = BINDING_POWER_ASSIGNMENT,
  [YP_TOKEN_CARET_EQUAL] = BINDING_POWER_ASSIGNMENT,
  [YP_TOKEN_EQUAL] = BINDING_POWER_ASSIGNMENT,
  [YP_TOKEN_GREATER_GREATER_EQUAL] = BINDING_POWER_ASSIGNMENT,
  [YP_TOKEN_LESS_LESS_EQUAL] = BINDING_POWER_ASSIGNMENT,
  [YP_TOKEN_MINUS_EQUAL] = BINDING_POWER_ASSIGNMENT,
  [YP_TOKEN_PERCENT_EQUAL] = BINDING_POWER_ASSIGNMENT,
  [YP_TOKEN_PIPE_EQUAL] = BINDING_POWER_ASSIGNMENT,
  [YP_TOKEN_PIPE_PIPE_EQUAL] = BINDING_POWER_ASSIGNMENT,
  [YP_TOKEN_PLUS_EQUAL] = BINDING_POWER_ASSIGNMENT,
  [YP_TOKEN_SLASH_EQUAL] = BINDING_POWER_ASSIGNMENT,
  [YP_TOKEN_STAR_EQUAL] = BINDING_POWER_ASSIGNMENT,
  [YP_TOKEN_STAR_STAR_EQUAL] = BINDING_POWER_ASSIGNMENT,

  // ?:
  [YP_TOKEN_QUESTION_MARK] = RIGHT_ASSOCIATIVE(YP_BINDING_POWER_TERNARY),

  // .. ...
  [YP_TOKEN_DOT_DOT] = LEFT_ASSOCIATIVE(YP_BINDING_POWER_RANGE),
  [YP_TOKEN_DOT_DOT_DOT] = LEFT_ASSOCIATIVE(YP_BINDING_POWER_RANGE),

  // ||
  [YP_TOKEN_PIPE_PIPE] = LEFT_ASSOCIATIVE(YP_BINDING_POWER_LOGICAL_OR),

  // &&
  [YP_TOKEN_AMPERSAND_AMPERSAND] = LEFT_ASSOCIATIVE(YP_BINDING_POWER_LOGICAL_AND),

  // != !~ == === =~ <=>
  [YP_TOKEN_BANG_EQUAL] = RIGHT_ASSOCIATIVE(YP_BINDING_POWER_EQUALITY),
  [YP_TOKEN_BANG_TILDE] = RIGHT_ASSOCIATIVE(YP_BINDING_POWER_EQUALITY),
  [YP_TOKEN_EQUAL_EQUAL] = RIGHT_ASSOCIATIVE(YP_BINDING_POWER_EQUALITY),
  [YP_TOKEN_EQUAL_EQUAL_EQUAL] = RIGHT_ASSOCIATIVE(YP_BINDING_POWER_EQUALITY),
  [YP_TOKEN_EQUAL_TILDE] = RIGHT_ASSOCIATIVE(YP_BINDING_POWER_EQUALITY),
  [YP_TOKEN_LESS_EQUAL_GREATER] = RIGHT_ASSOCIATIVE(YP_BINDING_POWER_EQUALITY),

  // > >= < <=
  [YP_TOKEN_GREATER] = RIGHT_ASSOCIATIVE(YP_BINDING_POWER_COMPARISON),
  [YP_TOKEN_GREATER_EQUAL] = RIGHT_ASSOCIATIVE(YP_BINDING_POWER_COMPARISON),
  [YP_TOKEN_LESS] = RIGHT_ASSOCIATIVE(YP_BINDING_POWER_COMPARISON),
  [YP_TOKEN_LESS_EQUAL] = RIGHT_ASSOCIATIVE(YP_BINDING_POWER_COMPARISON),

  // ^ |
  [YP_TOKEN_CARET] = RIGHT_ASSOCIATIVE(YP_BINDING_POWER_BITWISE_OR),
  [YP_TOKEN_PIPE] = RIGHT_ASSOCIATIVE(YP_BINDING_POWER_BITWISE_OR),

  // &
  [YP_TOKEN_AMPERSAND] = RIGHT_ASSOCIATIVE(YP_BINDING_POWER_BITWISE_AND),

  // >> <<
  [YP_TOKEN_GREATER_GREATER] = RIGHT_ASSOCIATIVE(YP_BINDING_POWER_SHIFT),
  [YP_TOKEN_LESS_LESS] = RIGHT_ASSOCIATIVE(YP_BINDING_POWER_SHIFT),

  // - +
  [YP_TOKEN_MINUS] = LEFT_ASSOCIATIVE(YP_BINDING_POWER_TERM),
  [YP_TOKEN_PLUS] = LEFT_ASSOCIATIVE(YP_BINDING_POWER_TERM),

  // % / *
  [YP_TOKEN_PERCENT] = LEFT_ASSOCIATIVE(YP_BINDING_POWER_FACTOR),
  [YP_TOKEN_SLASH] = LEFT_ASSOCIATIVE(YP_BINDING_POWER_FACTOR),
  [YP_TOKEN_STAR] = LEFT_ASSOCIATIVE(YP_BINDING_POWER_FACTOR),
  [YP_TOKEN_USTAR] = LEFT_ASSOCIATIVE(YP_BINDING_POWER_FACTOR),

  // -@
  [YP_TOKEN_UMINUS] = RIGHT_ASSOCIATIVE_UNARY(YP_BINDING_POWER_UMINUS),
  [YP_TOKEN_UMINUS_NUM] = RIGHT_ASSOCIATIVE_UNARY(YP_BINDING_POWER_UMINUS),

  // **
  [YP_TOKEN_STAR_STAR] = RIGHT_ASSOCIATIVE(YP_BINDING_POWER_EXPONENT),
  [YP_TOKEN_USTAR_STAR] = RIGHT_ASSOCIATIVE_UNARY(YP_BINDING_POWER_UNARY),

  // ! ~ +@
  [YP_TOKEN_BANG] = RIGHT_ASSOCIATIVE_UNARY(YP_BINDING_POWER_UNARY),
  [YP_TOKEN_TILDE] = RIGHT_ASSOCIATIVE_UNARY(YP_BINDING_POWER_UNARY),
  [YP_TOKEN_UPLUS] = RIGHT_ASSOCIATIVE_UNARY(YP_BINDING_POWER_UNARY),

  // [
  [YP_TOKEN_BRACKET_LEFT] = LEFT_ASSOCIATIVE(YP_BINDING_POWER_INDEX),

  // :: . &.
  [YP_TOKEN_COLON_COLON] = RIGHT_ASSOCIATIVE(YP_BINDING_POWER_CALL),
  [YP_TOKEN_DOT] = RIGHT_ASSOCIATIVE(YP_BINDING_POWER_CALL),
  [YP_TOKEN_AMPERSAND_DOT] = RIGHT_ASSOCIATIVE(YP_BINDING_POWER_CALL)
};

#undef BINDING_POWER_ASSIGNMENT
#undef LEFT_ASSOCIATIVE
#undef RIGHT_ASSOCIATIVE
#undef RIGHT_ASSOCIATIVE_UNARY

// If the current token is of the specified type, lex forward by one token and
// return true. Otherwise, return false. For example:
//
//     if (accept(parser, YP_TOKEN_COLON)) { ... }
//
static bool
accept(yp_parser_t *parser, yp_token_type_t type) {
  if (match_type_p(parser, type)) {
    parser_lex(parser);
    return true;
  }
  return false;
}

// If the current token is of any of the specified types, lex forward by one
// token and return true. Otherwise, return false. For example:
//
//     if (accept_any(parser, 2, YP_TOKEN_COLON, YP_TOKEN_SEMICOLON)) { ... }
//
static bool
accept_any(yp_parser_t *parser, size_t count, ...) {
  va_list types;
  va_start(types, count);

  for (size_t index = 0; index < count; index++) {
    if (match_type_p(parser, va_arg(types, yp_token_type_t))) {
      parser_lex(parser);
      va_end(types);
      return true;
    }
  }

  va_end(types);
  return false;
}

// This function indicates that the parser expects a token in a specific
// position. For example, if you're parsing a BEGIN block, you know that a { is
// expected immediately after the keyword. In that case you would call this
// function to indicate that that token should be found.
//
// If we didn't find the token that we were expecting, then we're going to add
// an error to the parser's list of errors (to indicate that the tree is not
// valid) and create an artificial token instead. This allows us to recover from
// the fact that the token isn't present and continue parsing.
static void
expect(yp_parser_t *parser, yp_token_type_t type, const char *message) {
  if (accept(parser, type)) return;

  yp_diagnostic_list_append(&parser->error_list, parser->previous.end, parser->previous.end, message);

  parser->previous =
    (yp_token_t) { .type = YP_TOKEN_MISSING, .start = parser->previous.end, .end = parser->previous.end };
}

static void
expect_any(yp_parser_t *parser, const char*message, int count, ...) {
  va_list types;
  va_start(types, count);

  for (size_t index = 0; index < count; index++) {
    if (accept(parser, va_arg(types, yp_token_type_t))) {
      va_end(types);
      return;
    }
  }

  va_end(types);

  yp_diagnostic_list_append(&parser->error_list, parser->previous.end, parser->previous.end, message);
  parser->previous =
    (yp_token_t) { .type = YP_TOKEN_MISSING, .start = parser->previous.end, .end = parser->previous.end };
}

static yp_node_t *
parse_expression(yp_parser_t *parser, yp_binding_power_t binding_power, const char *message);

// This function controls whether or not we will attempt to parse an expression
// beginning at the subsequent token. It is used when we are in a context where
// an expression is optional.
//
// For example, looking at a range object when we've already lexed the operator,
// we need to know if we should attempt to parse an expression on the right.
//
// For another example, if we've parsed an identifier or a method call and we do
// not have parentheses, then the next token may be the start of an argument or
// it may not.
//
// CRuby parsers that are generated would resolve this by using a lookahead and
// potentially backtracking. We attempt to do this by just looking at the next
// token and making a decision based on that. I am not sure if this is going to
// work in all cases, it may need to be refactored later. But it appears to work
// for now.
static inline bool
token_begins_expression_p(yp_token_type_t type) {
  switch (type) {
    case YP_TOKEN_EQUAL_GREATER:
    case YP_TOKEN_KEYWORD_IN:
      // We need to special case this because it is a binary operator that
      // should not be marked as beginning an expression.
      return false;
    case YP_TOKEN_BRACE_RIGHT:
    case YP_TOKEN_BRACKET_RIGHT:
    case YP_TOKEN_COLON:
    case YP_TOKEN_COMMA:
    case YP_TOKEN_EMBEXPR_END:
    case YP_TOKEN_EOF:
    case YP_TOKEN_LAMBDA_BEGIN:
    case YP_TOKEN_KEYWORD_DO:
    case YP_TOKEN_KEYWORD_DO_LOOP:
    case YP_TOKEN_KEYWORD_END:
    case YP_TOKEN_KEYWORD_ELSIF:
    case YP_TOKEN_KEYWORD_THEN:
    case YP_TOKEN_KEYWORD_WHEN:
    case YP_TOKEN_NEWLINE:
    case YP_TOKEN_PARENTHESIS_RIGHT:
    case YP_TOKEN_SEMICOLON:
      // The reason we need this short-circuit is because we're using the
      // binding powers table to tell us if the subsequent token could
      // potentially be the start of an expression . If there _is_ a binding
      // power for one of these tokens, then we should remove it from this list
      // and let it be handled by the default case below.
      assert(yp_binding_powers[type].left == YP_BINDING_POWER_UNSET);
      return false;
    case YP_TOKEN_UCOLON_COLON:
    case YP_TOKEN_UMINUS:
    case YP_TOKEN_UMINUS_NUM:
    case YP_TOKEN_UPLUS:
    case YP_TOKEN_BANG:
    case YP_TOKEN_TILDE:
    case YP_TOKEN_UDOT_DOT:
    case YP_TOKEN_UDOT_DOT_DOT:
      // These unary tokens actually do have binding power associated with them
      // so that we can correctly place them into the precedence order. But we
      // want them to be marked as beginning an expression, so we need to
      // special case them here.
      return true;
    default:
      return yp_binding_powers[type].left == YP_BINDING_POWER_UNSET;
  }
}

// Parse an expression with the given binding power that may be optionally
// prefixed by the * operator.
static yp_node_t *
parse_starred_expression(yp_parser_t *parser, yp_binding_power_t binding_power, const char *message) {
  if (accept(parser, YP_TOKEN_USTAR)) {
    yp_token_t operator = parser->previous;
    yp_node_t *expression = parse_expression(parser, binding_power, "Expected expression after `*'.");
    return (yp_node_t *) yp_splat_node_create(parser, &operator, expression);
  }

  return parse_expression(parser, binding_power, message);
}

// Convert the given node into a valid target node.
static yp_node_t *
parse_target(yp_parser_t *parser, yp_node_t *target, yp_token_t *operator, yp_node_t *value) {
  switch (target->type) {
    case YP_NODE_MISSING_NODE:
      return target;
    case YP_NODE_CLASS_VARIABLE_READ_NODE:
      yp_class_variable_read_node_to_class_variable_write_node(parser, target, operator, value);
      return target;
    case YP_NODE_CONSTANT_PATH_NODE:
    case YP_NODE_CONSTANT_READ_NODE:
      return yp_constant_path_write_node_create(parser, target, operator, value);
    case YP_NODE_GLOBAL_VARIABLE_READ_NODE: {
      yp_global_variable_write_node_t *result = yp_global_variable_write_node_create(parser, &((yp_global_variable_read_node_t *) target)->name, operator, value);
      yp_node_destroy(parser, target);
      return (yp_node_t *) result;
    }
    case YP_NODE_LOCAL_VARIABLE_READ_NODE: {
      yp_location_t name_loc = target->location;
      yp_node_destroy(parser, target);

      return (yp_node_t *) yp_local_variable_write_node_create(parser, &name_loc, value, operator);
    }
    case YP_NODE_INSTANCE_VARIABLE_READ_NODE:
      yp_instance_variable_write_node_create(parser, target, operator, value);
      return target;
    case YP_NODE_MULTI_WRITE_NODE: {
      yp_multi_write_node_t *multi_write = (yp_multi_write_node_t *) target;
      multi_write->operator = *operator;

      if (value != NULL) {
        multi_write->value = value;
        multi_write->base.location.end = value->location.end;
      }

      return (yp_node_t *) multi_write;
    }
    case YP_NODE_SPLAT_NODE: {
      yp_splat_node_t *splat = (yp_splat_node_t *) target;

      if (splat->expression != NULL) {
        splat->expression = parse_target(parser, splat->expression, operator, value);
      }

      yp_location_t location = { .start = NULL, .end = NULL };
      yp_multi_write_node_t *multi_write = yp_multi_write_node_create(parser, operator, value, &location, &location);
      yp_multi_write_node_targets_append(multi_write, (yp_node_t *) splat);

      return (yp_node_t *) multi_write;
    }
    case YP_NODE_CALL_NODE: {
      // If we have no arguments to the call node and we need this to be a
      // target then this is either a method call or a local variable write.
      if (
        (target->as.call_node.opening.type == YP_TOKEN_NOT_PROVIDED) &&
        (target->as.call_node.arguments == NULL) &&
        (target->as.call_node.block == NULL)
      ) {
        if (target->as.call_node.receiver == NULL) {
          // When we get here, we have a local variable write, because it
          // was previously marked as a method call but now we have an =.
          // This looks like:
          //
          //     foo = 1
          //
          // When it was parsed in the prefix position, foo was seen as a
          // method call with no receiver and no arguments. Now we have an
          // =, so we know it's a local variable write.
          yp_token_t name = target->as.call_node.message;
          yp_parser_local_add(parser, &name);
          yp_node_destroy(parser, target);

          yp_location_t name_loc = { .start = name.start, .end = name.end };
          target = (yp_node_t *) yp_local_variable_write_node_create(parser, &name_loc, value, operator);

          if (token_is_numbered_parameter(&name)) {
            yp_diagnostic_list_append(&parser->error_list, name.start, name.end, "reserved for numbered parameter");
          }

          return target;
        }

        // When we get here, we have a method call, because it was
        // previously marked as a method call but now we have an =. This
        // looks like:
        //
        //     foo.bar = 1
        //
        // When it was parsed in the prefix position, foo.bar was seen as a
        // method call with no arguments. Now we have an =, so we know it's
        // a method call with an argument. In this case we will create the
        // arguments node, parse the argument, and add it to the list.
        if (value) {
          yp_arguments_node_t *arguments = yp_arguments_node_create(parser);
          target->as.call_node.arguments = arguments;
          yp_arguments_node_arguments_append(arguments, value);
        }

        // The method name needs to change. If we previously had foo, we now
        // need foo=. In this case we'll allocate a new owned string, copy
        // the previous method name in, and append an =.
        size_t length = yp_string_length(&target->as.call_node.name);
        char *name = malloc(length + 2);
        sprintf(name, "%.*s=", (int) length, yp_string_source(&target->as.call_node.name));

        // Now switch the name to the new string.
        yp_string_free(&target->as.call_node.name);
        yp_string_owned_init(&target->as.call_node.name, name, length + 1);

        return target;
      }

      // If there is no call operator and the message is "[]" then this is
      // an aref expression, and we can transform it into an aset
      // expression.
      if (
        (target->as.call_node.call_operator.type == YP_TOKEN_NOT_PROVIDED) &&
        (target->as.call_node.message.type == YP_TOKEN_BRACKET_LEFT_RIGHT) &&
        (target->as.call_node.block == NULL)
      ) {
        target->as.call_node.message.type = YP_TOKEN_BRACKET_LEFT_RIGHT_EQUAL;

        if (value != NULL) {
          if (target->as.call_node.arguments == NULL) {
            target->as.call_node.arguments = yp_arguments_node_create(parser);
          }

          yp_arguments_node_arguments_append(target->as.call_node.arguments, value);
          target->location.end = value->location.end;
        }

        // Free the previous name and replace it with "[]=".
        yp_string_free(&target->as.call_node.name);
        yp_string_constant_init(&target->as.call_node.name, "[]=", 3);
        return target;
      }

      // If there are arguments on the call node, then it can't be a method
      // call ending with = or a local variable write, so it must be a
      // syntax error. In this case we'll fall through to our default
      // handling.
    }
    default:
      // In this case we have a node that we don't know how to convert into a
      // target. We need to treat it as an error. For now, we'll mark it as an
      // error and just skip right past it.
      yp_diagnostic_list_append(&parser->error_list, operator->start, operator->end, "Unexpected `='.");
      return target;
  }
}

// Parse a list of targets for assignment. This is used in the case of a for
// loop or a multi-assignment. For example, in the following code:
//
//     for foo, bar in baz
//         ^^^^^^^^
//
// The targets are `foo` and `bar`. This function will either return a single
// target node or a multi-target node.
static yp_node_t *
parse_targets(yp_parser_t *parser, yp_node_t *first_target, yp_binding_power_t binding_power) {
  yp_token_t operator = not_provided(parser);

  // The first_target parameter can be NULL in the case that we're parsing a
  // location that we know requires a multi write, as in the case of a for loop.
  // In this case we will set up the parsing loop slightly differently.
  if (first_target != NULL) {
    first_target = parse_target(parser, first_target, &operator, NULL);

    if (!match_type_p(parser, YP_TOKEN_COMMA)) {
      return first_target;
    }
  }

  yp_location_t lparen_loc = { .start = NULL, .end = NULL };
  yp_multi_write_node_t *result = yp_multi_write_node_create(parser, &operator, NULL, &lparen_loc, &lparen_loc);

  if (first_target != NULL) {
    yp_multi_write_node_targets_append(result, first_target);
  }

  bool has_splat = false;

  if (first_target == NULL || accept(parser, YP_TOKEN_COMMA)) {
    do {
      if (accept(parser, YP_TOKEN_USTAR)) {
        // Here we have a splat operator. It can have a name or be anonymous. It
        // can be the final target or be in the middle if there haven't been any
        // others yet.

        if (has_splat) {
          yp_diagnostic_list_append(&parser->error_list, parser->previous.start, parser->previous.end, "Multiple splats in multi-assignment.");
        }

        yp_token_t star_operator = parser->previous;
        yp_node_t *name = NULL;

        if (token_begins_expression_p(parser->current.type)) {
          yp_token_t operator = not_provided(parser);
          name = parse_expression(parser, binding_power, "Expected an expression after '*'.");
          name = parse_target(parser, name, &operator, NULL);
        }

        yp_node_t *splat = (yp_node_t *) yp_splat_node_create(parser, &star_operator, name);
        yp_multi_write_node_targets_append(result, splat);
        has_splat = true;
      } else if (accept(parser, YP_TOKEN_PARENTHESIS_LEFT)) {
        // Here we have a parenthesized list of targets. We'll recurse down into
        // the parentheses by calling parse_targets again and then finish out
        // the node when it returns.

        yp_token_t lparen = parser->previous;
        yp_node_t *first_child_target = parse_expression(parser, YP_BINDING_POWER_STATEMENT, "Expected an expression after '('.");
        yp_node_t *child_target = parse_targets(parser, first_child_target, YP_BINDING_POWER_STATEMENT);

        expect(parser, YP_TOKEN_PARENTHESIS_RIGHT, "Expected an ')' after multi-assignment.");
        yp_token_t rparen = parser->previous;

        if (child_target->type == YP_NODE_MULTI_WRITE_NODE && first_target == NULL && result->targets.size == 0) {
          yp_node_destroy(parser, (yp_node_t *) result);
          result = (yp_multi_write_node_t *) child_target;
          result->base.location.start = lparen.start;
          result->base.location.end = rparen.end;
          result->lparen_loc = (yp_location_t) { .start = lparen.start, .end = lparen.end };
          result->rparen_loc = (yp_location_t) { .start = rparen.start, .end = rparen.end };
        } else {
          yp_multi_write_node_t *target;

          if (child_target->type == YP_NODE_MULTI_WRITE_NODE) {
            target = (yp_multi_write_node_t *) child_target;
            target->lparen_loc = (yp_location_t) { .start = lparen.start, .end = lparen.end };
            target->rparen_loc = (yp_location_t) { .start = rparen.start, .end = rparen.end };
          } else {
            yp_token_t operator = not_provided(parser);

            target = yp_multi_write_node_create(
              parser,
              &operator,
              NULL,
              &(yp_location_t) { .start = lparen.start, .end = lparen.end },
              &(yp_location_t) { .start = rparen.start, .end = rparen.end }
            );

            yp_multi_write_node_targets_append(target, child_target);
          }

          target->base.location.end = rparen.end;
          yp_multi_write_node_targets_append(result, (yp_node_t *) target);
        }
      } else {
        if (!token_begins_expression_p(parser->current.type) && !match_type_p(parser, YP_TOKEN_USTAR)) {
          if (first_target == NULL && result->targets.size == 0) {
            // If we get here, then we weren't able to parse anything at all, so
            // we need to return a missing node.
            yp_node_destroy(parser, (yp_node_t *) result);
            yp_diagnostic_list_append(&parser->error_list, operator.start, operator.end, "Expected index after for.");
            return (yp_node_t *) yp_missing_node_create(parser, operator.start, operator.end);
          }

          // If we get here, then we have a trailing , in a multi write node.
          // We need to indicate this somehow in the tree, so we'll add an
          // anonymous splat.
          yp_node_t *splat = (yp_node_t *) yp_splat_node_create(parser, &parser->previous, NULL);
          yp_multi_write_node_targets_append(result, splat);
          return (yp_node_t *) result;
        }

        yp_node_t *target = parse_expression(parser, binding_power, "Expected another expression after ','.");
        target = parse_target(parser, target, &operator, NULL);

        yp_multi_write_node_targets_append(result, target);
      }
    } while (accept(parser, YP_TOKEN_COMMA));
  }

  return (yp_node_t *) result;
}

// Parse a list of statements separated by newlines or semicolons.
static yp_statements_node_t *
parse_statements(yp_parser_t *parser, yp_context_t context) {
  context_push(parser, context);
  yp_statements_node_t *statements = yp_statements_node_create(parser);

  while (!context_terminator(context, &parser->current)) {
    // Ignore semicolon without statements before them
    if (accept(parser, YP_TOKEN_SEMICOLON) || accept(parser, YP_TOKEN_NEWLINE)) {
      continue;
    }

    yp_node_t *node = parse_expression(parser, YP_BINDING_POWER_STATEMENT, "Expected to be able to parse an expression.");
    yp_statements_node_body_append(statements, node);

    // If we're recovering from a syntax error, then we need to stop parsing the
    // statements now.
    if (parser->recovering) {
      // If this is the level of context where the recovery has happened, then
      // we can mark the parser as done recovering.
      if (context_terminator(context, &parser->current)) parser->recovering = false;
      break;
    }

    if (!accept_any(parser, 2, YP_TOKEN_NEWLINE, YP_TOKEN_SEMICOLON)) break;
  }

  context_pop(parser);
  return statements;
}

// Parse all of the elements of a hash.
static void
parse_assocs(yp_parser_t *parser, yp_hash_node_t *node) {
  while (true) {
    yp_node_t *element;

    switch (parser->current.type) {
      case YP_TOKEN_USTAR_STAR: {
        parser_lex(parser);
        yp_token_t operator = parser->previous;
        yp_node_t *value = NULL;

        if (token_begins_expression_p(parser->current.type)) {
          value = parse_expression(parser, YP_BINDING_POWER_DEFINED, "Expected an expression after ** in hash.");
        } else if (!yp_parser_local_p(parser, &operator)) {
          yp_diagnostic_list_append(&parser->error_list, operator.start, operator.end, "Expected an expression after ** in hash.");
        }

        element = (yp_node_t *) yp_assoc_splat_node_create(parser, value, &operator);
        break;
      }
      case YP_TOKEN_LABEL: {
        parser_lex(parser);

        yp_node_t *key = (yp_node_t *) yp_symbol_node_label_create(parser, &parser->previous);
        yp_token_t operator = not_provided(parser);
        yp_node_t *value = NULL;

        if (token_begins_expression_p(parser->current.type)) {
          value = parse_expression(parser, YP_BINDING_POWER_DEFINED, "Expected an expression after the label in hash.");
        }

        element = (yp_node_t *) yp_assoc_node_create(parser, key, &operator, value);
        break;
      }
      default: {
        yp_node_t *key = parse_expression(parser, YP_BINDING_POWER_DEFINED, "Expected a key in the hash literal.");
        yp_token_t operator;

        if (yp_symbol_node_label_p(key)) {
          operator = not_provided(parser);
        } else {
          expect(parser, YP_TOKEN_EQUAL_GREATER, "Expected a => between the key and the value in the hash.");
          operator = parser->previous;
        }

        yp_node_t *value = parse_expression(parser, YP_BINDING_POWER_DEFINED, "Expected a value in the hash literal.");
        element = (yp_node_t *) yp_assoc_node_create(parser, key, &operator, value);
        break;
      }
    }

    yp_node_list_append(parser, (yp_node_t *)node, &node->elements, element);

    // If there's no comma after the element, then we're done.
    if (!accept(parser, YP_TOKEN_COMMA)) return;

    // If the next element starts with a label or a **, then we know we have
    // another element in the hash, so we'll continue parsing.
    if (match_any_type_p(parser, 2, YP_TOKEN_USTAR_STAR, YP_TOKEN_LABEL)) continue;

    // Otherwise we need to check if the subsequent token begins an expression.
    // If it does, then we'll continue parsing.
    if (token_begins_expression_p(parser->current.type)) continue;

    // Otherwise by default we will exit out of this loop.
    return;
  }
}

// Parse a list of arguments.
static void
parse_arguments(yp_parser_t *parser, yp_arguments_node_t *arguments, bool accepts_forwarding, yp_token_type_t terminator) {
  yp_binding_power_t binding_power = yp_binding_powers[parser->current.type].left;

  // First we need to check if the next token is one that could be the start of
  // an argument. If it's not, then we can just return.
  if (
    match_any_type_p(parser, 2, terminator, YP_TOKEN_EOF) ||
    (binding_power != YP_BINDING_POWER_UNSET && binding_power < YP_BINDING_POWER_RANGE) ||
    context_terminator(parser->current_context->context, &parser->current)
  ) {
    return;
  }

  bool parsed_bare_hash = false;
  bool parsed_block_argument = false;

  while (!match_type_p(parser, YP_TOKEN_EOF)) {
    if (parsed_block_argument) {
      yp_diagnostic_list_append(&parser->error_list, parser->current.start, parser->current.end, "Unexpected argument after block argument.");
    }

    yp_node_t *argument = NULL;

    switch (parser->current.type) {
      case YP_TOKEN_USTAR_STAR:
      case YP_TOKEN_LABEL: {
        if (parsed_bare_hash) {
          yp_diagnostic_list_append(&parser->error_list, parser->current.start, parser->current.end, "Unexpected bare hash.");
        }

        yp_token_t opening = not_provided(parser);
        yp_token_t closing = not_provided(parser);
        yp_hash_node_t *hash = yp_hash_node_create(parser, &opening, &closing);
        argument = (yp_node_t *)hash;

        if (!match_any_type_p(parser, 7, terminator, YP_TOKEN_NEWLINE, YP_TOKEN_SEMICOLON, YP_TOKEN_EOF, YP_TOKEN_BRACE_RIGHT, YP_TOKEN_KEYWORD_DO, YP_TOKEN_PARENTHESIS_RIGHT)) {
          parse_assocs(parser, hash);
        }

        parsed_bare_hash = true;
        break;
      }
      case YP_TOKEN_AMPERSAND: {
        parser_lex(parser);
        yp_token_t operator = parser->previous;
        yp_node_t *expression = NULL;

        if (token_begins_expression_p(parser->current.type)) {
          expression = parse_expression(parser, YP_BINDING_POWER_DEFINED, "Expected to be able to parse an argument.");
        } else if (!yp_parser_local_p(parser, &operator)) {
          yp_diagnostic_list_append(&parser->error_list, operator.start, operator.end, "unexpected & when parent method is not forwarding.");
        }

        argument = (yp_node_t *)yp_block_argument_node_create(parser, &operator, expression);
        parsed_block_argument = true;
        break;
      }
      case YP_TOKEN_USTAR: {
        parser_lex(parser);
        yp_token_t operator = parser->previous;

        if (match_any_type_p(parser, 2, YP_TOKEN_PARENTHESIS_RIGHT, YP_TOKEN_COMMA)) {
          if (!yp_parser_local_p(parser, &parser->previous)) {
            yp_diagnostic_list_append(&parser->error_list, operator.start, operator.end, "unexpected * when parent method is not forwarding.");
          }

          argument = (yp_node_t *) yp_splat_node_create(parser, &operator, NULL);
        } else {
          yp_node_t *expression = parse_expression(parser, YP_BINDING_POWER_DEFINED, "Expected an expression after '*' in argument.");

          if (parsed_bare_hash) {
            yp_diagnostic_list_append(&parser->error_list, operator.start, expression->location.end, "Unexpected splat argument after double splat.");
          }

          argument = (yp_node_t *) yp_splat_node_create(parser, &operator, expression);
        }

        break;
      }
      case YP_TOKEN_UDOT_DOT_DOT: {
        if (accepts_forwarding) {
          parser_lex(parser);

          if (token_begins_expression_p(parser->current.type)) {
            // If the token begins an expression then this ... was not actually
            // argument forwarding but was instead a range.
            yp_token_t operator = parser->previous;
            yp_node_t *right = parse_expression(parser, YP_BINDING_POWER_RANGE, "Expected a value after the operator.");
            argument = (yp_node_t *) yp_range_node_create(parser, NULL, &operator, right);
          } else {
            if (!yp_parser_local_p(parser, &parser->previous)) {
              yp_diagnostic_list_append(&parser->error_list, parser->previous.start, parser->previous.end, "unexpected ... when parent method is not forwarding.");
            }

            argument = (yp_node_t *)yp_forwarding_arguments_node_create(parser, &parser->previous);
            break;
          }
        }

        // fallthrough
      }
      default: {
        if (argument == NULL) {
          argument = parse_expression(parser, YP_BINDING_POWER_DEFINED, "Expected to be able to parse an argument.");
        }

        if (yp_symbol_node_label_p(argument) || accept(parser, YP_TOKEN_EQUAL_GREATER)) {
          if (parsed_bare_hash) {
            yp_diagnostic_list_append(&parser->error_list, parser->previous.start, parser->previous.end, "Unexpected bare hash argument.");
          }

          yp_token_t operator;
          if (parser->previous.type == YP_TOKEN_EQUAL_GREATER) {
            operator = parser->previous;
          } else {
            operator = not_provided(parser);
          }

          yp_token_t opening = not_provided(parser);
          yp_token_t closing = not_provided(parser);
          yp_hash_node_t *bare_hash = yp_hash_node_create(parser, &opening, &closing);

          // Finish parsing the one we are part way through
          yp_node_t *value = parse_expression(parser, YP_BINDING_POWER_DEFINED, "Expected a value in the hash literal.");

<<<<<<< HEAD
          argument = yp_assoc_node_create(parser, argument, &operator, value);
          yp_node_list_append(parser, (yp_node_t *)bare_hash, &bare_hash->elements, argument);
          argument = (yp_node_t *)bare_hash;
=======
          argument = (yp_node_t *) yp_assoc_node_create(parser, argument, &operator, value);
          yp_node_list_append(parser, bare_hash, &bare_hash->as.hash_node.elements, argument);
          argument = bare_hash;
>>>>>>> 304ab59d

          // Then parse more if we have a comma
          if (accept(parser, YP_TOKEN_COMMA) && (
            token_begins_expression_p(parser->current.type) ||
            match_any_type_p(parser, 2, YP_TOKEN_USTAR_STAR, YP_TOKEN_LABEL)
          )) {
            parse_assocs(parser, bare_hash);
          }

          parsed_bare_hash = true;
        }

        break;
      }
    }

    yp_arguments_node_arguments_append(arguments, argument);

    // If parsing the argument failed, we need to stop parsing arguments.
    if (argument->type == YP_NODE_MISSING_NODE || parser->recovering) break;

    // If the terminator of these arguments is not EOF, then we have a specific
    // token we're looking for. In that case we can accept a newline here
    // because it is not functioning as a statement terminator.
    if (terminator != YP_TOKEN_EOF) accept(parser, YP_TOKEN_NEWLINE);

    if (parser->previous.type == YP_TOKEN_COMMA && parsed_bare_hash) {
      // If we previously were on a comma and we just parsed a bare hash, then
      // we want to continue parsing arguments. This is because the comma was
      // grabbed up by the hash parser.
    } else {
      // If there is no comma at the end of the argument list then we're done
      // parsing arguments and can break out of this loop.
      if (!accept(parser, YP_TOKEN_COMMA)) break;
    }

    // If we hit the terminator, then that means we have a trailing comma so we
    // can accept that output as well.
    if (match_type_p(parser, terminator)) break;
  }
}

// Required parameters on method, block, and lambda declarations can be
// destructured using parentheses. This looks like:
//
//     def foo((bar, baz))
//     end
//
// It can recurse infinitely down, and splats are allowed to group arguments.
static yp_required_destructured_parameter_node_t *
parse_required_destructured_parameter(yp_parser_t *parser) {
  expect(parser, YP_TOKEN_PARENTHESIS_LEFT, "Expected '(' to start a required parameter.");

  yp_token_t opening = parser->previous;
  yp_required_destructured_parameter_node_t *node = yp_required_destructured_parameter_node_create(parser, &opening);
  bool parsed_splat;

  do {
    yp_node_t *param;

    if (node->parameters.size > 0 && match_type_p(parser, YP_TOKEN_PARENTHESIS_RIGHT)) {
      if (parsed_splat) {
        yp_diagnostic_list_append(&parser->error_list, parser->previous.start, parser->previous.end, "Unexpected splat after splat.");
      }

      param = (yp_node_t *) yp_splat_node_create(parser, &parser->previous, NULL);
      yp_required_destructured_parameter_node_append_parameter(node, param);
      break;
    }

    if (match_type_p(parser, YP_TOKEN_PARENTHESIS_LEFT)) {
      param = (yp_node_t *) parse_required_destructured_parameter(parser);
    } else if (accept(parser, YP_TOKEN_USTAR)) {
      if (parsed_splat) {
        yp_diagnostic_list_append(&parser->error_list, parser->previous.start, parser->previous.end, "Unexpected splat after splat.");
      }

      yp_token_t star = parser->previous;
      yp_node_t *value = NULL;

      if (accept(parser, YP_TOKEN_IDENTIFIER)) {
        yp_token_t name = parser->previous;
        value = (yp_node_t *) yp_required_parameter_node_create(parser, &name);
        yp_parser_local_add(parser, &name);
      }

      param = (yp_node_t *) yp_splat_node_create(parser, &star, value);
      parsed_splat = true;
    } else {
      expect(parser, YP_TOKEN_IDENTIFIER, "Expected an identifier for a required parameter.");
      yp_token_t name = parser->previous;

      param = (yp_node_t *) yp_required_parameter_node_create(parser, &name);
      yp_parser_local_add(parser, &name);
    }

    yp_required_destructured_parameter_node_append_parameter(node, param);
  } while (accept(parser, YP_TOKEN_COMMA));

  expect(parser, YP_TOKEN_PARENTHESIS_RIGHT, "Expected ')' to end a required parameter.");
  yp_required_destructured_parameter_node_closing_set(node, &parser->previous);

  return node;
}

// Parse a list of parameters on a method definition.
static yp_parameters_node_t *
parse_parameters(
  yp_parser_t *parser,
  yp_binding_power_t binding_power,
  bool uses_parentheses,
  bool allows_trailing_comma
) {
  yp_parameters_node_t *params = yp_parameters_node_create(parser);
  bool looping = true;

  yp_state_stack_push(&parser->do_loop_stack, false);

  do {
    switch (parser->current.type) {
      case YP_TOKEN_PARENTHESIS_LEFT: {
        yp_node_t *param = (yp_node_t *) parse_required_destructured_parameter(parser);
        yp_parameters_node_requireds_append(params, param);
        break;
      }
      case YP_TOKEN_AMPERSAND: {
        parser_lex(parser);

        yp_token_t operator = parser->previous;
        yp_token_t name;

        if (accept(parser, YP_TOKEN_IDENTIFIER)) {
          name = parser->previous;
          yp_parser_local_add(parser, &name);
        } else {
          name = not_provided(parser);
          yp_parser_local_add(parser, &operator);
        }

        yp_block_parameter_node_t *param = yp_block_parameter_node_create(parser, &name, &operator);
        yp_parameters_node_block_set(params, param);
        break;
      }
      case YP_TOKEN_UDOT_DOT_DOT: {
        parser_lex(parser);

        yp_parser_local_add(parser, &parser->previous);
        yp_forwarding_parameter_node_t *param = yp_forwarding_parameter_node_create(parser, &parser->previous);
        yp_parameters_node_keyword_rest_set(params, (yp_node_t *)param);
        break;
      }
      case YP_TOKEN_IDENTIFIER: {
        parser_lex(parser);

        yp_token_t name = parser->previous;
        yp_parser_local_add(parser, &name);

        if (accept(parser, YP_TOKEN_EQUAL)) {
          yp_token_t operator = parser->previous;
          yp_node_t *value = parse_expression(parser, binding_power, "Expected to find a default value for the parameter.");

          yp_optional_parameter_node_t *param = yp_optional_parameter_node_create(parser, &name, &operator, value);
          yp_parameters_node_optionals_append(params, param);

          // If parsing the value of the parameter resulted in error recovery,
          // then we can put a missing node in its place and stop parsing the
          // parameters entirely now.
          if (parser->recovering) {
            looping = false;
            break;
          }
        } else {
          yp_node_t *param = (yp_node_t *) yp_required_parameter_node_create(parser, &name);
          yp_parameters_node_requireds_append(params, param);
        }

        break;
      }
      case YP_TOKEN_LABEL: {
        parser_lex(parser);

        yp_token_t name = parser->previous;
        yp_token_t local = name;
        local.end -= 1;
        yp_parser_local_add(parser, &local);

        switch (parser->current.type) {
          case YP_TOKEN_COMMA:
          case YP_TOKEN_PARENTHESIS_RIGHT:
          case YP_TOKEN_PIPE: {
            yp_node_t *param = (yp_node_t *) yp_keyword_parameter_node_create(parser, &name, NULL);
            yp_parameters_node_keywords_append(params, param);
            break;
          }
          case YP_TOKEN_SEMICOLON:
          case YP_TOKEN_NEWLINE: {
            if (uses_parentheses) {
              looping = false;
              break;
            }

            yp_node_t *param = (yp_node_t *) yp_keyword_parameter_node_create(parser, &name, NULL);
            yp_parameters_node_keywords_append(params, param);
            break;
          }
          default: {
            yp_node_t *value = NULL;
            if (token_begins_expression_p(parser->current.type)) {
              value = parse_expression(parser, binding_power, "Expected to find a default value for the keyword parameter.");
            }

            yp_node_t *param = (yp_node_t *) yp_keyword_parameter_node_create(parser, &name, value);
            yp_parameters_node_keywords_append(params, param);

            // If parsing the value of the parameter resulted in error recovery,
            // then we can put a missing node in its place and stop parsing the
            // parameters entirely now.
            if (parser->recovering) {
              looping = false;
              break;
            }
          }
        }

        break;
      }
      case YP_TOKEN_USTAR:
      case YP_TOKEN_STAR: {
        parser_lex(parser);

        yp_token_t operator = parser->previous;
        yp_token_t name;

        if (accept(parser, YP_TOKEN_IDENTIFIER)) {
          name = parser->previous;
          yp_parser_local_add(parser, &name);
        } else {
          name = not_provided(parser);
          yp_parser_local_add(parser, &operator);
        }

        yp_rest_parameter_node_t *param = yp_rest_parameter_node_create(parser, &operator, &name);
        yp_parameters_node_rest_set(params, param);
        break;
      }
      case YP_TOKEN_STAR_STAR:
      case YP_TOKEN_USTAR_STAR: {
        parser_lex(parser);

        yp_token_t operator = parser->previous;
        yp_node_t *param;

        if (accept(parser, YP_TOKEN_KEYWORD_NIL)) {
          param = (yp_node_t *) yp_no_keywords_parameter_node_create(parser, &operator, &parser->previous);
        } else {
          yp_token_t name;

          if (accept(parser, YP_TOKEN_IDENTIFIER)) {
            name = parser->previous;
            yp_parser_local_add(parser, &name);
          } else {
            name = not_provided(parser);
            yp_parser_local_add(parser, &operator);
          }

          param = (yp_node_t *) yp_keyword_rest_parameter_node_create(parser, &operator, &name);
        }

        yp_parameters_node_keyword_rest_set(params, param);
        break;
      }
      case YP_TOKEN_CONSTANT:
        parser_lex(parser);
        yp_diagnostic_list_append(&parser->error_list, parser->previous.start, parser->previous.end, "Formal argument cannot be a constant");
        break;
      case YP_TOKEN_INSTANCE_VARIABLE:
        parser_lex(parser);
        yp_diagnostic_list_append(&parser->error_list, parser->previous.start, parser->previous.end, "Formal argument cannot be an instance variable");
        break;
      case YP_TOKEN_GLOBAL_VARIABLE:
        parser_lex(parser);
        yp_diagnostic_list_append(&parser->error_list, parser->previous.start, parser->previous.end, "Formal argument cannot be a global variable");
        break;
      case YP_TOKEN_CLASS_VARIABLE:
        parser_lex(parser);
        yp_diagnostic_list_append(&parser->error_list, parser->previous.start, parser->previous.end, "Formal argument cannot be a class variable");
        break;
      default:
        if (parser->previous.type == YP_TOKEN_COMMA) {
          if (allows_trailing_comma) {
            // If we get here, then we have a trailing comma in a block
            // parameter list. We need to create an anonymous rest parameter to
            // represent it.
            yp_token_t name = not_provided(parser);
            yp_rest_parameter_node_t *param = yp_rest_parameter_node_create(parser, &parser->previous, &name);
            yp_parameters_node_rest_set(params, param);
          } else {
            yp_diagnostic_list_append(&parser->error_list, parser->previous.start, parser->previous.end, "Unexpected ','.");
          }
        }

        looping = false;
        break;
    }

    if (looping && uses_parentheses) {
      accept(parser, YP_TOKEN_NEWLINE);
    }
  } while (looping && accept(parser, YP_TOKEN_COMMA));

  yp_state_stack_pop(&parser->do_loop_stack);
  return params;
}

// Parse any number of rescue clauses. This will form a linked list of if
// nodes pointing to each other from the top.
static inline void
parse_rescues(yp_parser_t *parser, yp_begin_node_t *parent_node) {
  yp_rescue_node_t *current = NULL;

  while (accept(parser, YP_TOKEN_KEYWORD_RESCUE)) {
    yp_rescue_node_t *rescue = yp_rescue_node_create(parser, &parser->previous);

    switch (parser->current.type) {
      case YP_TOKEN_EQUAL_GREATER: {
        // Here we have an immediate => after the rescue keyword, in which case
        // we're going to have an empty list of exceptions to rescue (which
        // implies StandardError).
        parser_lex(parser);
        rescue->equal_greater = parser->previous;

        yp_node_t *node = parse_expression(parser, YP_BINDING_POWER_INDEX, "Expected an exception variable after `=>` in rescue statement.");
        yp_token_t operator = not_provided(parser);
        node = parse_target(parser, node, &operator, NULL);

        rescue->exception = node;
        break;
      }
      case YP_TOKEN_NEWLINE:
      case YP_TOKEN_SEMICOLON:
      case YP_TOKEN_KEYWORD_THEN:
        // Here we have a terminator for the rescue keyword, in which case we're
        // going to just continue on.
        break;
      default: {
        if (token_begins_expression_p(parser->current.type) || match_type_p(parser, YP_TOKEN_USTAR)) {
          // Here we have something that could be an exception expression, so
          // we'll attempt to parse it here and any others delimited by commas.

          do {
            yp_node_t *expression = parse_starred_expression(parser, YP_BINDING_POWER_DEFINED, "Expected to find a rescued expression.");
            yp_node_list_append2(&rescue->exceptions, expression);

            // If we hit a newline, then this is the end of the rescue expression. We
            // can continue on to parse the statements.
            if (match_any_type_p(parser, 3, YP_TOKEN_NEWLINE, YP_TOKEN_SEMICOLON, YP_TOKEN_KEYWORD_THEN)) break;

            // If we hit a `=>` then we're going to parse the exception variable. Once
            // we've done that, we'll break out of the loop and parse the statements.
            if (accept(parser, YP_TOKEN_EQUAL_GREATER)) {
              rescue->equal_greater = parser->previous;

              yp_node_t *node = parse_expression(parser, YP_BINDING_POWER_INDEX, "Expected an exception variable after `=>` in rescue statement.");
              yp_token_t operator = not_provided(parser);
              node = parse_target(parser, node, &operator, NULL);

              yp_rescue_node_exception_set(rescue, node);
              break;
            }
          } while (accept(parser, YP_TOKEN_COMMA));
        }
      }
    }

    if (accept_any(parser, 2, YP_TOKEN_NEWLINE, YP_TOKEN_SEMICOLON)) {
      accept(parser, YP_TOKEN_KEYWORD_THEN);
    } else {
      expect(parser, YP_TOKEN_KEYWORD_THEN, "Expected a terminator after rescue clause.");
    }

    if (!match_any_type_p(parser, 3, YP_TOKEN_KEYWORD_ELSE, YP_TOKEN_KEYWORD_ENSURE, YP_TOKEN_KEYWORD_END)) {
      yp_rescue_node_statements_set(rescue, parse_statements(parser, YP_CONTEXT_RESCUE));
      accept_any(parser, 2, YP_TOKEN_NEWLINE, YP_TOKEN_SEMICOLON);
    }

    if (current == NULL) {
      yp_begin_node_rescue_clause_set(parent_node, rescue);
    } else {
      current->consequent = rescue;
    }

    current = rescue;
  }

  if (accept(parser, YP_TOKEN_KEYWORD_ELSE)) {
    yp_token_t else_keyword = parser->previous;
    accept_any(parser, 2, YP_TOKEN_NEWLINE, YP_TOKEN_SEMICOLON);

    yp_statements_node_t *else_statements = NULL;
    if (!match_any_type_p(parser, 2, YP_TOKEN_KEYWORD_END, YP_TOKEN_KEYWORD_ENSURE)) {
      else_statements = parse_statements(parser, YP_CONTEXT_RESCUE_ELSE);
      accept_any(parser, 2, YP_TOKEN_NEWLINE, YP_TOKEN_SEMICOLON);
    }

    yp_else_node_t *else_clause = yp_else_node_create(parser, &else_keyword, else_statements, &parser->current);
    yp_begin_node_else_clause_set(parent_node, else_clause);
  }

  if (accept(parser, YP_TOKEN_KEYWORD_ENSURE)) {
    yp_token_t ensure_keyword = parser->previous;
    accept_any(parser, 2, YP_TOKEN_NEWLINE, YP_TOKEN_SEMICOLON);

    yp_statements_node_t *ensure_statements = NULL;
    if (!match_type_p(parser, YP_TOKEN_KEYWORD_END)) {
      ensure_statements = parse_statements(parser, YP_CONTEXT_ENSURE);
      accept_any(parser, 2, YP_TOKEN_NEWLINE, YP_TOKEN_SEMICOLON);
    }

    yp_ensure_node_t *ensure_clause = yp_ensure_node_create(parser, &ensure_keyword, ensure_statements, &parser->current);
    yp_begin_node_ensure_clause_set(parent_node, ensure_clause);
  }

  if (parser->current.type == YP_TOKEN_KEYWORD_END) {
    yp_begin_node_end_keyword_set(parent_node, &parser->current);
  } else {
    yp_token_t end_keyword = (yp_token_t) { .type = YP_TOKEN_MISSING, .start = parser->previous.end, .end = parser->previous.end };
    yp_begin_node_end_keyword_set(parent_node, &end_keyword);
  }
}

static inline yp_begin_node_t *
parse_rescues_as_begin(yp_parser_t *parser, yp_statements_node_t *statements) {
  yp_token_t no_begin_token = not_provided(parser);
  yp_begin_node_t *begin_node = yp_begin_node_create(parser, &no_begin_token, statements);
  parse_rescues(parser, begin_node);
  return begin_node;
}

// Parse a list of parameters and local on a block definition.
static yp_block_parameters_node_t *
parse_block_parameters(yp_parser_t *parser, bool allows_trailing_comma) {
  yp_parameters_node_t *parameters = NULL;
  if (!match_type_p(parser, YP_TOKEN_SEMICOLON)) {
    parameters = parse_parameters(parser, YP_BINDING_POWER_INDEX, false, allows_trailing_comma);
  }

  yp_block_parameters_node_t *block_parameters = yp_block_parameters_node_create(parser, parameters);
  if (accept(parser, YP_TOKEN_SEMICOLON)) {
    do {
      expect(parser, YP_TOKEN_IDENTIFIER, "Expected a local variable name.");
      yp_parser_local_add(parser, &parser->previous);
      yp_block_parameters_node_append_local(block_parameters, &parser->previous);
    } while (accept(parser, YP_TOKEN_COMMA));
  }

  return block_parameters;
}

// Parse a block.
static yp_block_node_t *
parse_block(yp_parser_t *parser) {
  yp_token_t opening = parser->previous;
  accept(parser, YP_TOKEN_NEWLINE);

  yp_accepts_block_stack_push(parser, true);
  yp_parser_scope_push(parser, &opening, false);
  yp_block_parameters_node_t *parameters = NULL;

  if (accept(parser, YP_TOKEN_PIPE)) {
    if (match_type_p(parser, YP_TOKEN_PIPE)) {
      parser->command_start = true;
      parser_lex(parser);
    } else {
      parameters = parse_block_parameters(parser, true);
      accept(parser, YP_TOKEN_NEWLINE);

      parser->command_start = true;
      expect(parser, YP_TOKEN_PIPE, "Expected block parameters to end with '|'.");
    }
  }

  accept(parser, YP_TOKEN_NEWLINE);
  yp_node_t *statements = NULL;

  if (opening.type == YP_TOKEN_BRACE_LEFT) {
    if (!match_type_p(parser, YP_TOKEN_BRACE_RIGHT)) {
      statements = (yp_node_t *) parse_statements(parser, YP_CONTEXT_BLOCK_BRACES);
    }

    expect(parser, YP_TOKEN_BRACE_RIGHT, "Expected block beginning with '{' to end with '}'.");
  } else {
    if (!match_type_p(parser, YP_TOKEN_KEYWORD_END)) {
      if (!match_any_type_p(parser, 3, YP_TOKEN_KEYWORD_RESCUE, YP_TOKEN_KEYWORD_ELSE, YP_TOKEN_KEYWORD_ENSURE)) {
        statements = (yp_node_t *) parse_statements(parser, YP_CONTEXT_BLOCK_KEYWORDS);
      }

      if (match_any_type_p(parser, 2, YP_TOKEN_KEYWORD_RESCUE, YP_TOKEN_KEYWORD_ENSURE)) {
        assert(statements == NULL || statements->type == YP_NODE_STATEMENTS_NODE);
        statements = (yp_node_t *) parse_rescues_as_begin(parser, (yp_statements_node_t *) statements);
      }
    }

    expect(parser, YP_TOKEN_KEYWORD_END, "Expected block beginning with 'do' to end with 'end'.");
  }

  yp_scope_node_t *scope = parser->current_scope->node;
  yp_parser_scope_pop(parser);
  yp_accepts_block_stack_pop(parser);
  return yp_block_node_create(parser, scope, &opening, parameters, statements, &parser->previous);
}

// Parse a list of arguments and their surrounding parentheses if they are
// present.
static void
parse_arguments_list(yp_parser_t *parser, yp_arguments_t *arguments, bool accepts_block) {
  if (accept(parser, YP_TOKEN_PARENTHESIS_LEFT)) {
    arguments->opening = parser->previous;

    if (accept(parser, YP_TOKEN_PARENTHESIS_RIGHT)) {
      arguments->closing = parser->previous;
    } else {
      arguments->arguments = yp_arguments_node_create(parser);

      yp_accepts_block_stack_push(parser, true);
      parse_arguments(parser, arguments->arguments, true, YP_TOKEN_PARENTHESIS_RIGHT);
      expect(parser, YP_TOKEN_PARENTHESIS_RIGHT, "Expected a ')' to close the argument list.");
      yp_accepts_block_stack_pop(parser);

      arguments->closing = parser->previous;
    }
  } else if ((token_begins_expression_p(parser->current.type) || match_any_type_p(parser, 2, YP_TOKEN_USTAR, YP_TOKEN_USTAR_STAR)) && !match_type_p(parser, YP_TOKEN_BRACE_LEFT)) {
    yp_accepts_block_stack_push(parser, false);

    // If we get here, then the subsequent token cannot be used as an infix
    // operator. In this case we assume the subsequent token is part of an
    // argument to this method call.
    arguments->arguments = yp_arguments_node_create(parser);
    parse_arguments(parser, arguments->arguments, true, YP_TOKEN_EOF);

    yp_accepts_block_stack_pop(parser);
  }

  // If we're at the end of the arguments, we can now check if there is a block
  // node that starts with a {. If there is, then we can parse it and add it to
  // the arguments.
  if (accepts_block) {
    if (accept(parser, YP_TOKEN_BRACE_LEFT)) {
      arguments->block = parse_block(parser);
    } else if (yp_accepts_block_stack_p(parser) && accept(parser, YP_TOKEN_KEYWORD_DO)) {
      arguments->block = parse_block(parser);
    }
  }
}

static inline yp_node_t *
parse_conditional(yp_parser_t *parser, yp_context_t context) {
  yp_token_t keyword = parser->previous;

  context_push(parser, YP_CONTEXT_PREDICATE);
  yp_node_t *predicate = parse_expression(parser, YP_BINDING_POWER_COMPOSITION, "Expected to find a predicate for the conditional.");

  // Predicates are closed by a term, a "then", or a term and then a "then".
  accept_any(parser, 2, YP_TOKEN_NEWLINE, YP_TOKEN_SEMICOLON);
  accept(parser, YP_TOKEN_KEYWORD_THEN);

  context_pop(parser);
  yp_statements_node_t *statements = NULL;

  if (!match_any_type_p(parser, 3, YP_TOKEN_KEYWORD_ELSIF, YP_TOKEN_KEYWORD_ELSE, YP_TOKEN_KEYWORD_END)) {
    statements = parse_statements(parser, context);
    accept_any(parser, 2, YP_TOKEN_NEWLINE, YP_TOKEN_SEMICOLON);
  }

  yp_token_t end_keyword = not_provided(parser);
  yp_node_t *parent;

  switch (context) {
    case YP_CONTEXT_IF:
      parent = (yp_node_t *) yp_if_node_create(parser, &keyword, predicate, statements, NULL, &end_keyword);
      break;
    case YP_CONTEXT_UNLESS:
      parent = (yp_node_t *) yp_unless_node_create(parser, &keyword, predicate, statements);
      break;
    default:
      assert(false && "unreachable");
      break;
  }

  yp_node_t *current = parent;

  // Parse any number of elsif clauses. This will form a linked list of if
  // nodes pointing to each other from the top.
  if (context == YP_CONTEXT_IF) {
    while (accept(parser, YP_TOKEN_KEYWORD_ELSIF)) {
      yp_token_t elsif_keyword = parser->previous;
      yp_node_t *predicate = parse_expression(parser, YP_BINDING_POWER_COMPOSITION, "Expected to find a predicate for the elsif clause.");

      // Predicates are closed by a term, a "then", or a term and then a "then".
      accept_any(parser, 2, YP_TOKEN_NEWLINE, YP_TOKEN_SEMICOLON);
      accept(parser, YP_TOKEN_KEYWORD_THEN);

      yp_statements_node_t *statements = parse_statements(parser, YP_CONTEXT_ELSIF);
      accept_any(parser, 2, YP_TOKEN_NEWLINE, YP_TOKEN_SEMICOLON);

      yp_node_t *elsif = (yp_node_t *) yp_if_node_create(parser, &elsif_keyword, predicate, statements, NULL, &end_keyword);
      ((yp_if_node_t *) current)->consequent = elsif;
      current = elsif;
    }
  }

  if (match_type_p(parser, YP_TOKEN_KEYWORD_ELSE)) {
    parser_lex(parser);
    yp_token_t else_keyword = parser->previous;
    yp_statements_node_t *else_statements = parse_statements(parser, YP_CONTEXT_ELSE);

    accept_any(parser, 2, YP_TOKEN_NEWLINE, YP_TOKEN_SEMICOLON);
    expect(parser, YP_TOKEN_KEYWORD_END, "Expected `end` to close `else` clause.");

    yp_else_node_t *else_node = yp_else_node_create(parser, &else_keyword, else_statements, &parser->previous);

    switch (context) {
      case YP_CONTEXT_IF:
        ((yp_if_node_t *) current)->consequent = (yp_node_t *) else_node;
        ((yp_if_node_t *) parent)->end_keyword = parser->previous;
        break;
      case YP_CONTEXT_UNLESS:
        ((yp_unless_node_t *) parent)->consequent = else_node;
        ((yp_unless_node_t *) parent)->end_keyword = parser->previous;
        break;
      default:
        assert(false && "unreachable");
        break;
    }
  } else {
    expect(parser, YP_TOKEN_KEYWORD_END, "Expected `end` to close `if` statement.");

    switch (context) {
      case YP_CONTEXT_IF:
        ((yp_if_node_t *) parent)->end_keyword = parser->previous;
        break;
      case YP_CONTEXT_UNLESS:
        ((yp_unless_node_t *) parent)->end_keyword = parser->previous;
        break;
      default:
        assert(false && "unreachable");
        break;
    }
  }

  return parent;
}

// This macro allows you to define a case statement for all of the keywords.
// It's meant to be used in a switch statement.
#define YP_CASE_KEYWORD YP_TOKEN_KEYWORD___LINE__: case YP_TOKEN_KEYWORD___FILE__: case YP_TOKEN_KEYWORD_ALIAS: \
  case YP_TOKEN_KEYWORD_AND: case YP_TOKEN_KEYWORD_BEGIN: case YP_TOKEN_KEYWORD_BEGIN_UPCASE: \
  case YP_TOKEN_KEYWORD_BREAK: case YP_TOKEN_KEYWORD_CASE: case YP_TOKEN_KEYWORD_CLASS: case YP_TOKEN_KEYWORD_DEF: \
  case YP_TOKEN_KEYWORD_DEFINED: case YP_TOKEN_KEYWORD_DO: case YP_TOKEN_KEYWORD_DO_LOOP: case YP_TOKEN_KEYWORD_ELSE: \
  case YP_TOKEN_KEYWORD_ELSIF: case YP_TOKEN_KEYWORD_END: case YP_TOKEN_KEYWORD_END_UPCASE: \
  case YP_TOKEN_KEYWORD_ENSURE: case YP_TOKEN_KEYWORD_FALSE: case YP_TOKEN_KEYWORD_FOR: case YP_TOKEN_KEYWORD_IF: \
  case YP_TOKEN_KEYWORD_IN: case YP_TOKEN_KEYWORD_MODULE: case YP_TOKEN_KEYWORD_NEXT: case YP_TOKEN_KEYWORD_NIL: \
  case YP_TOKEN_KEYWORD_NOT: case YP_TOKEN_KEYWORD_OR: case YP_TOKEN_KEYWORD_REDO: case YP_TOKEN_KEYWORD_RESCUE: \
  case YP_TOKEN_KEYWORD_RETRY: case YP_TOKEN_KEYWORD_RETURN: case YP_TOKEN_KEYWORD_SELF: case YP_TOKEN_KEYWORD_SUPER: \
  case YP_TOKEN_KEYWORD_THEN: case YP_TOKEN_KEYWORD_TRUE: case YP_TOKEN_KEYWORD_UNDEF: case YP_TOKEN_KEYWORD_UNLESS: \
  case YP_TOKEN_KEYWORD_UNTIL: case YP_TOKEN_KEYWORD_WHEN: case YP_TOKEN_KEYWORD_WHILE: case YP_TOKEN_KEYWORD_YIELD

// This macro allows you to define a case statement for all of the operators.
// It's meant to be used in a switch statement.
#define YP_CASE_OPERATOR YP_TOKEN_AMPERSAND: case YP_TOKEN_BACKTICK: case YP_TOKEN_BANG_EQUAL: \
  case YP_TOKEN_BANG_TILDE: case YP_TOKEN_BANG: case YP_TOKEN_BRACKET_LEFT_RIGHT_EQUAL: \
  case YP_TOKEN_BRACKET_LEFT_RIGHT: case YP_TOKEN_CARET: case YP_TOKEN_EQUAL_EQUAL_EQUAL: case YP_TOKEN_EQUAL_EQUAL: \
  case YP_TOKEN_EQUAL_TILDE: case YP_TOKEN_GREATER_EQUAL: case YP_TOKEN_GREATER_GREATER: case YP_TOKEN_GREATER: \
  case YP_TOKEN_LESS_EQUAL_GREATER: case YP_TOKEN_LESS_EQUAL: case YP_TOKEN_LESS_LESS: case YP_TOKEN_LESS: \
  case YP_TOKEN_MINUS: case YP_TOKEN_PERCENT: case YP_TOKEN_PIPE: case YP_TOKEN_PLUS: case YP_TOKEN_SLASH: \
  case YP_TOKEN_STAR_STAR: case YP_TOKEN_STAR: case YP_TOKEN_TILDE: case YP_TOKEN_UMINUS: case YP_TOKEN_UMINUS_NUM: \
  case YP_TOKEN_UPLUS: case YP_TOKEN_USTAR: case YP_TOKEN_USTAR_STAR

// This macro allows you to define a case statement for all of the token types
// that represent the beginning of nodes that are "primitives" in a pattern
// matching expression.
#define YP_CASE_PRIMITIVE YP_TOKEN_INTEGER: case YP_TOKEN_FLOAT: case YP_TOKEN_RATIONAL_NUMBER: \
  case YP_TOKEN_IMAGINARY_NUMBER: case YP_TOKEN_SYMBOL_BEGIN: case YP_TOKEN_REGEXP_BEGIN: case YP_TOKEN_BACKTICK: \
  case YP_TOKEN_PERCENT_LOWER_X: case YP_TOKEN_PERCENT_LOWER_I: case YP_TOKEN_PERCENT_LOWER_W: \
  case YP_TOKEN_PERCENT_UPPER_I: case YP_TOKEN_PERCENT_UPPER_W: case YP_TOKEN_STRING_BEGIN: case YP_TOKEN_KEYWORD_NIL: \
  case YP_TOKEN_KEYWORD_SELF: case YP_TOKEN_KEYWORD_TRUE: case YP_TOKEN_KEYWORD_FALSE: case YP_TOKEN_KEYWORD___FILE__: \
  case YP_TOKEN_KEYWORD___LINE__: case YP_TOKEN_KEYWORD___ENCODING__: case YP_TOKEN_MINUS_GREATER: \
  case YP_TOKEN_HEREDOC_START: case YP_TOKEN_UMINUS_NUM

// This macro allows you to define a case statement for all of the token types
// that could begin a parameter.
#define YP_CASE_PARAMETER YP_TOKEN_AMPERSAND: case YP_TOKEN_UDOT_DOT_DOT: case YP_TOKEN_IDENTIFIER: \
  case YP_TOKEN_LABEL: case YP_TOKEN_USTAR: case YP_TOKEN_STAR: case YP_TOKEN_STAR_STAR: case YP_TOKEN_USTAR_STAR: case YP_TOKEN_CONSTANT: \
  case YP_TOKEN_INSTANCE_VARIABLE: case YP_TOKEN_GLOBAL_VARIABLE: case YP_TOKEN_CLASS_VARIABLE

// This macro allows you to define a case statement for all of the nodes that
// can be transformed into write targets.
#define YP_CASE_WRITABLE YP_NODE_CLASS_VARIABLE_READ_NODE: case YP_NODE_CONSTANT_PATH_NODE: \
  case YP_NODE_CONSTANT_READ_NODE: case YP_NODE_GLOBAL_VARIABLE_READ_NODE: case YP_NODE_LOCAL_VARIABLE_READ_NODE: \
  case YP_NODE_INSTANCE_VARIABLE_READ_NODE: case YP_NODE_MULTI_WRITE_NODE

// Parse a node that is part of a string. If the subsequent tokens cannot be
// parsed as a string part, then NULL is returned.
static yp_node_t *
parse_string_part(yp_parser_t *parser) {
  switch (parser->current.type) {
    // Here the lexer has returned to us plain string content. In this case
    // we'll create a string node that has no opening or closing and return that
    // as the part. These kinds of parts look like:
    //
    //     "aaa #{bbb} #@ccc ddd"
    //      ^^^^      ^     ^^^^
    case YP_TOKEN_STRING_CONTENT: {
      parser_lex(parser);

      yp_token_t opening = not_provided(parser);
      yp_token_t closing = not_provided(parser);

      return (yp_node_t *) yp_string_node_create_and_unescape(parser, &opening, &parser->previous, &closing, YP_UNESCAPE_ALL);
    }
    // Here the lexer has returned the beginning of an embedded expression. In
    // that case we'll parse the inner statements and return that as the part.
    // These kinds of parts look like:
    //
    //     "aaa #{bbb} #@ccc ddd"
    //          ^^^^^^
    case YP_TOKEN_EMBEXPR_BEGIN: {
      yp_lex_state_t state = parser->lex_state;
      int brace_nesting = parser->brace_nesting;

      parser->brace_nesting = 0;
      lex_state_set(parser, YP_LEX_STATE_BEG);
      parser_lex(parser);

      yp_token_t opening = parser->previous;
      yp_statements_node_t *statements = NULL;

      if (!match_type_p(parser, YP_TOKEN_EMBEXPR_END)) {
        yp_accepts_block_stack_push(parser, true);
        statements = parse_statements(parser, YP_CONTEXT_EMBEXPR);
        yp_accepts_block_stack_pop(parser);
      }

      parser->brace_nesting = brace_nesting;
      lex_state_set(parser, state);

      expect(parser, YP_TOKEN_EMBEXPR_END, "Expected a closing delimiter for an embedded expression.");
      yp_token_t closing = parser->previous;

      return (yp_node_t *) yp_string_interpolated_node_create(parser, &opening, statements, &closing);
    }
    // Here the lexer has returned the beginning of an embedded variable. In
    // that case we'll parse the variable and create an appropriate node for it
    // and then return that node. These kinds of parts look like:
    //
    //     "aaa #{bbb} #@ccc ddd"
    //                 ^^^^^
    case YP_TOKEN_EMBVAR: {
      lex_state_set(parser, YP_LEX_STATE_BEG);
      parser_lex(parser);

      switch (parser->current.type) {
        // In this case a global variable is being interpolated. We'll create
        // a global variable read node.
        case YP_TOKEN_BACK_REFERENCE:
        case YP_TOKEN_GLOBAL_VARIABLE:
        case YP_TOKEN_NTH_REFERENCE:
          parser_lex(parser);
          return (yp_node_t *) yp_global_variable_read_node_create(parser, &parser->previous);
        // In this case an instance variable is being interpolated. We'll
        // create an instance variable read node.
        case YP_TOKEN_INSTANCE_VARIABLE:
          parser_lex(parser);
          return yp_instance_variable_read_node_create(parser, &parser->previous);
        // In this case a class variable is being interpolated. We'll create a
        // class variable read node.
        case YP_TOKEN_CLASS_VARIABLE:
          parser_lex(parser);
          return yp_class_variable_read_node_create(parser, &parser->previous);
        // We can hit here if we got an invalid token. In that case we'll not
        // attempt to lex this token and instead just return a missing node.
        default:
          expect(parser, YP_TOKEN_IDENTIFIER, "Expected a valid embedded variable.");
          return (yp_node_t *) yp_missing_node_create(parser, parser->current.start, parser->current.end);
      }
    }
    default:
      parser_lex(parser);
      yp_diagnostic_list_append(&parser->error_list, parser->previous.start, parser->previous.end, "Could not understand string part");
      return NULL;
  }
}

static yp_node_t *
parse_symbol(yp_parser_t *parser, yp_lex_mode_t *lex_mode, yp_lex_state_t next_state) {
  yp_token_t opening = parser->previous;

  if (lex_mode->mode != YP_LEX_STRING) {
    if (next_state != YP_LEX_STATE_NONE) {
      lex_state_set(parser, next_state);
    }
    yp_token_t symbol;

    switch (parser->current.type) {
      case YP_TOKEN_IDENTIFIER:
      case YP_TOKEN_CONSTANT:
      case YP_TOKEN_INSTANCE_VARIABLE:
      case YP_TOKEN_CLASS_VARIABLE:
      case YP_TOKEN_GLOBAL_VARIABLE:
      case YP_TOKEN_NTH_REFERENCE:
      case YP_TOKEN_BACK_REFERENCE:
      case YP_CASE_KEYWORD:
        parser_lex(parser);
        symbol = parser->previous;
        break;
      case YP_CASE_OPERATOR:
        lex_state_set(parser, next_state == YP_LEX_STATE_NONE ? YP_LEX_STATE_ENDFN : next_state);
        parser_lex(parser);
        symbol = parser->previous;
        break;
      default:
        expect(parser, YP_TOKEN_IDENTIFIER, "Expected symbol.");
        symbol = parser->previous;
        break;
    }

    yp_token_t closing = not_provided(parser);
    return (yp_node_t *) yp_symbol_node_create_and_unescape(parser, &opening, &symbol, &closing);
  }

  // If we weren't in a string in the previous check then we have to be now.
  assert(lex_mode->mode == YP_LEX_STRING);

  if (lex_mode->as.string.interpolation) {
    yp_node_t *interpolated = yp_interpolated_symbol_node_create(parser, &opening, NULL, &opening);

    while (!match_any_type_p(parser, 2, YP_TOKEN_STRING_END, YP_TOKEN_EOF)) {
      yp_node_t *part = parse_string_part(parser);
      if (part != NULL) {
        yp_node_list_append(parser, interpolated, &interpolated->as.interpolated_symbol_node.parts, part);
      }
    }

    if (next_state != YP_LEX_STATE_NONE) {
      lex_state_set(parser, next_state);
    }
    expect(parser, YP_TOKEN_STRING_END, "Expected a closing delimiter for an interpolated symbol.");

    interpolated->as.interpolated_symbol_node.closing = parser->previous;
    return interpolated;
  }

  yp_token_t content;
  if (accept(parser, YP_TOKEN_STRING_CONTENT)) {
    content = parser->previous;
  } else {
    content = (yp_token_t) { .type = YP_TOKEN_STRING_CONTENT, .start = parser->previous.end, .end = parser->previous.end };
  }

  if (next_state != YP_LEX_STATE_NONE) {
    lex_state_set(parser, next_state);
  }
  expect(parser, YP_TOKEN_STRING_END, "Expected a closing delimiter for a dynamic symbol.");

  return (yp_node_t *) yp_symbol_node_create_and_unescape(parser, &opening, &content, &parser->previous);
}

// Parse an argument to undef which can either be a bare word, a
// symbol, or an interpolated symbol.
static inline yp_node_t *
parse_undef_argument(yp_parser_t *parser) {
  switch (parser->current.type) {
    case YP_CASE_OPERATOR:
    case YP_CASE_KEYWORD:
    case YP_TOKEN_IDENTIFIER: {
      parser_lex(parser);

      yp_token_t opening = not_provided(parser);
      yp_token_t closing = not_provided(parser);

      return (yp_node_t *) yp_symbol_node_create_and_unescape(parser, &opening, &parser->previous, &closing);
    }
    case YP_TOKEN_SYMBOL_BEGIN: {
      yp_lex_mode_t *lex_mode = parser->lex_modes.current;
      parser_lex(parser);
      return parse_symbol(parser, lex_mode, YP_LEX_STATE_NONE);
    }
    default:
      yp_diagnostic_list_append(&parser->error_list, parser->current.start, parser->current.end, "Expected a bare word or symbol argument.");
      return (yp_node_t *) yp_missing_node_create(parser, parser->current.start, parser->current.end);
  }
}

// Parse an argument to alias which can either be a bare word, a symbol, an
// interpolated symbol or a global variable. If this is the first argument, then
// we need to set the lex state to YP_LEX_STATE_FNAME | YP_LEX_STATE_FITEM
// between the first and second arguments.
static inline yp_node_t *
parse_alias_argument(yp_parser_t *parser, bool first) {
  switch (parser->current.type) {
    case YP_CASE_OPERATOR:
    case YP_CASE_KEYWORD:
    case YP_TOKEN_IDENTIFIER: {
      if (first) {
        lex_state_set(parser, YP_LEX_STATE_FNAME | YP_LEX_STATE_FITEM);
      }

      parser_lex(parser);
      yp_token_t opening = not_provided(parser);
      yp_token_t closing = not_provided(parser);

      return (yp_node_t *) yp_symbol_node_create_and_unescape(parser, &opening, &parser->previous, &closing);
    }
    case YP_TOKEN_SYMBOL_BEGIN: {
      yp_lex_mode_t *lex_mode = parser->lex_modes.current;
      parser_lex(parser);

      return parse_symbol(parser, lex_mode, first ? YP_LEX_STATE_FNAME | YP_LEX_STATE_FITEM : YP_LEX_STATE_NONE);
    }
    case YP_TOKEN_BACK_REFERENCE:
    case YP_TOKEN_NTH_REFERENCE:
    case YP_TOKEN_GLOBAL_VARIABLE: {
      parser_lex(parser);
      return (yp_node_t *) yp_global_variable_read_node_create(parser, &parser->previous);
    }
    default:
      yp_diagnostic_list_append(&parser->error_list, parser->current.start, parser->current.end, "Expected a bare word, symbol or global variable argument.");
      return (yp_node_t *) yp_missing_node_create(parser, parser->current.start, parser->current.end);
  }
}

// Parse an identifier into either a local variable read or a call.
static yp_node_t *
parse_vcall(yp_parser_t *parser) {
  if (
    (parser->current.type != YP_TOKEN_PARENTHESIS_LEFT) &&
    (parser->previous.end[-1] != '!') &&
    (parser->previous.end[-1] != '?') &&
    yp_parser_local_p(parser, &parser->previous)
  ) {
    return (yp_node_t *) yp_local_variable_read_node_create(parser, &parser->previous);
  }

  return yp_call_node_vcall_create(parser, &parser->previous);
}

static yp_node_t *
parse_identifier(yp_parser_t *parser) {
  yp_node_t *node = parse_vcall(parser);

  if (node->type == YP_NODE_CALL_NODE) {
    yp_arguments_t arguments = yp_arguments(parser);
    parse_arguments_list(parser, &arguments, true);

    node->as.call_node.opening = arguments.opening;
    node->as.call_node.arguments = arguments.arguments;
    node->as.call_node.closing = arguments.closing;
    node->as.call_node.block = arguments.block;

    if (arguments.block != NULL) {
      node->location.end = arguments.block->base.location.end;
    } else if (arguments.closing.type == YP_TOKEN_NOT_PROVIDED) {
      node->location.end = node->as.call_node.message.end;
    } else {
      node->location.end = arguments.closing.end;
    }
  }

  return node;
}

static inline yp_token_t
parse_method_definition_name(yp_parser_t *parser) {
  switch (parser->current.type) {
    case YP_CASE_KEYWORD:
    case YP_TOKEN_CONSTANT:
    case YP_TOKEN_IDENTIFIER:
      parser_lex(parser);
      return parser->previous;
    case YP_CASE_OPERATOR:
      lex_state_set(parser, YP_LEX_STATE_ENDFN);
      parser_lex(parser);
      return parser->previous;
    default:
      return not_provided(parser);
  }
}

static yp_node_t *
parse_pattern(yp_parser_t *parser, bool top_pattern, const char *message);

// Accept any number of constants joined by :: delimiters.
static yp_node_t *
parse_pattern_constant_path(yp_parser_t *parser, yp_node_t *node) {
  // Now, if there are any :: operators that follow, parse them as constant
  // path nodes.
  while (accept(parser, YP_TOKEN_COLON_COLON)) {
    yp_token_t delimiter = parser->previous;
    expect(parser, YP_TOKEN_CONSTANT, "Expected a constant after the :: operator.");

    yp_node_t *child = yp_constant_read_node_create(parser, &parser->previous);
    node = (yp_node_t *)yp_constant_path_node_create(parser, node, &delimiter, child);
  }

  // If there is a [ or ( that follows, then this is part of a larger pattern
  // expression. We'll parse the inner pattern here, then modify the returned
  // inner pattern with our constant path attached.
  if (match_any_type_p(parser, 2, YP_TOKEN_BRACKET_LEFT, YP_TOKEN_PARENTHESIS_LEFT)) {
    yp_token_t opening;
    yp_token_t closing;
    yp_node_t *inner = NULL;

    if (accept(parser, YP_TOKEN_BRACKET_LEFT)) {
      opening = parser->previous;

      if (!accept(parser, YP_TOKEN_BRACKET_RIGHT)) {
        inner = parse_pattern(parser, true, "Expected a pattern expression after the [ operator.");
        expect(parser, YP_TOKEN_BRACKET_RIGHT, "Expected a ] to close the pattern expression.");
      }

      closing = parser->previous;
    } else {
      parser_lex(parser);
      opening = parser->previous;

      if (!accept(parser, YP_TOKEN_PARENTHESIS_RIGHT)) {
        inner = parse_pattern(parser, true, "Expected a pattern expression after the ( operator.");
        expect(parser, YP_TOKEN_PARENTHESIS_RIGHT, "Expected a ) to close the pattern expression.");
      }

      closing = parser->previous;
    }

    if (inner) {
      // Now that we have the inner pattern, check to see if it's an array, find,
      // or hash pattern. If it is, then we'll attach our constant path to it. If
      // it's not, then we'll create an array pattern.
      switch (inner->type) {
        case YP_NODE_ARRAY_PATTERN_NODE: {
          yp_array_pattern_node_t *pattern_node = (yp_array_pattern_node_t *)inner;
          pattern_node->base.location.start = node->location.start;
          pattern_node->base.location.end = closing.end;

          pattern_node->constant = node;
          pattern_node->opening_loc = (yp_location_t) { .start = opening.start, .end = opening.end };
          pattern_node->closing_loc = (yp_location_t) { .start = closing.start, .end = closing.end };

          node = (yp_node_t *)pattern_node;
          break;
        }
        case YP_NODE_FIND_PATTERN_NODE: {
          yp_find_pattern_node_t *pattern_node = (yp_find_pattern_node_t *) inner;
          pattern_node->base.location.start = node->location.start;
          pattern_node->base.location.end = closing.end;

          pattern_node->constant = node;
          pattern_node->opening_loc = (yp_location_t) { .start = opening.start, .end = opening.end };
          pattern_node->closing_loc = (yp_location_t) { .start = closing.start, .end = closing.end };

          node = (yp_node_t *) pattern_node;
          break;
        }
        case YP_NODE_HASH_PATTERN_NODE: {
          yp_hash_pattern_node_t *pattern_node = (yp_hash_pattern_node_t *)inner;
          pattern_node->base.location.start = node->location.start;
          pattern_node->base.location.end = closing.end;

          pattern_node->constant = node;
          pattern_node->opening_loc = (yp_location_t) { .start = opening.start, .end = opening.end };
          pattern_node->closing_loc = (yp_location_t) { .start = closing.start, .end = closing.end };

          node = (yp_node_t *) pattern_node;
          break;
        }
        default: {
          yp_array_pattern_node_t *pattern_node = yp_array_pattern_node_constant_create(parser, node, &opening, &closing);
          yp_array_pattern_node_requireds_append(pattern_node, inner);
          node = (yp_node_t *)pattern_node;
          break;
        }
      }
    } else {
      // If there was no inner pattern, then we have something like Foo() or
      // Foo[]. In that case we'll create an array pattern with no requireds.
      node = (yp_node_t *)yp_array_pattern_node_constant_create(parser, node, &opening, &closing);
    }
  }

  return node;
}

// Parse a rest pattern.
static yp_splat_node_t *
parse_pattern_rest(yp_parser_t *parser) {
  assert(parser->previous.type == YP_TOKEN_USTAR);
  yp_token_t operator = parser->previous;
  yp_node_t *name = NULL;

  // Rest patterns don't necessarily have a name associated with them. So we
  // will check for that here. If they do, then we'll add it to the local table
  // since this pattern will cause it to become a local variable.
  if (accept(parser, YP_TOKEN_IDENTIFIER)) {
    yp_token_t identifier = parser->previous;
    yp_parser_local_add(parser, &identifier);
    name = (yp_node_t *) yp_local_variable_target_node_create(parser, &identifier);
  }

  // Finally we can return the created node.
  return yp_splat_node_create(parser, &operator, name);
}

// Parse a keyword rest node.
static yp_node_t *
parse_pattern_keyword_rest(yp_parser_t *parser) {
  assert(parser->current.type == YP_TOKEN_USTAR_STAR);
  parser_lex(parser);

  yp_token_t operator = parser->previous;
  yp_node_t *value = NULL;

  if (accept(parser, YP_TOKEN_KEYWORD_NIL)) {
    return (yp_node_t *) yp_no_keywords_parameter_node_create(parser, &operator, &parser->previous);
  }

  if (accept(parser, YP_TOKEN_IDENTIFIER)) {
    yp_parser_local_add(parser, &parser->previous);
    value = (yp_node_t *) yp_local_variable_target_node_create(parser, &parser->previous);
  }

  return (yp_node_t *) yp_assoc_splat_node_create(parser, value, &operator);
}

// Parse a hash pattern.
static yp_hash_pattern_node_t *
parse_pattern_hash(yp_parser_t *parser, yp_node_t *first_assoc) {
  if (!match_any_type_p(parser, 7, YP_TOKEN_COMMA, YP_TOKEN_KEYWORD_THEN, YP_TOKEN_BRACE_RIGHT, YP_TOKEN_BRACKET_RIGHT, YP_TOKEN_PARENTHESIS_RIGHT, YP_TOKEN_NEWLINE, YP_TOKEN_SEMICOLON)) {
    // Here we have a value for the first assoc in the list, so we will parse it
    // now and update the first assoc.
    yp_node_t *value = parse_pattern(parser, false, "Expected a pattern expression after the key.");

    assert(first_assoc->type == YP_NODE_ASSOC_NODE);
    yp_assoc_node_t *assoc = (yp_assoc_node_t *) first_assoc;
    assoc->base.location.end = value->location.end;
    assoc->value = value;
  }

  yp_node_list_t assocs;
  yp_node_list_init(&assocs);
  yp_node_list_append2(&assocs, first_assoc);

  // If there are any other assocs, then we'll parse them now.
  while (accept(parser, YP_TOKEN_COMMA)) {
    // Here we need to break to support trailing commas.
    if (match_any_type_p(parser, 6, YP_TOKEN_KEYWORD_THEN, YP_TOKEN_BRACE_RIGHT, YP_TOKEN_BRACKET_RIGHT, YP_TOKEN_PARENTHESIS_RIGHT, YP_TOKEN_NEWLINE, YP_TOKEN_SEMICOLON)) {
      break;
    }

    yp_node_t *assoc;

    if (match_type_p(parser, YP_TOKEN_USTAR_STAR)) {
      assoc = parse_pattern_keyword_rest(parser);
    } else {
      expect(parser, YP_TOKEN_LABEL, "Expected a label after the `,'.");
      yp_node_t *key = (yp_node_t *) yp_symbol_node_label_create(parser, &parser->previous);
      yp_node_t *value = NULL;

      if (!match_any_type_p(parser, 7, YP_TOKEN_COMMA, YP_TOKEN_KEYWORD_THEN, YP_TOKEN_BRACE_RIGHT, YP_TOKEN_BRACKET_RIGHT, YP_TOKEN_PARENTHESIS_RIGHT, YP_TOKEN_NEWLINE, YP_TOKEN_SEMICOLON)) {
        value = parse_pattern(parser, false, "Expected a pattern expression after the key.");
      }

      yp_token_t operator = not_provided(parser);
      assoc = (yp_node_t *) yp_assoc_node_create(parser, key, &operator, value);
    }

    yp_node_list_append2(&assocs, assoc);
  }

  yp_hash_pattern_node_t *node = yp_hash_pattern_node_node_list_create(parser, &assocs);
  free(assocs.nodes);

  return node;
}

// Parse a pattern expression primitive.
static yp_node_t *
parse_pattern_primitive(yp_parser_t *parser, const char *message) {
  switch (parser->current.type) {
    case YP_TOKEN_IDENTIFIER: {
      parser_lex(parser);
      yp_parser_local_add(parser, &parser->previous);
      return (yp_node_t *) yp_local_variable_target_node_create(parser, &parser->previous);
    }
    case YP_TOKEN_BRACKET_LEFT_ARRAY: {
      yp_token_t opening = parser->current;
      parser_lex(parser);

      if (accept(parser, YP_TOKEN_BRACKET_RIGHT)) {
        // If we have an empty array pattern, then we'll just return a new
        // array pattern node.
        return (yp_node_t *)yp_array_pattern_node_empty_create(parser, &opening, &parser->previous);
      }

      // Otherwise, we'll parse the inner pattern, then deal with it depending
      // on the type it returns.
      yp_node_t *inner = parse_pattern(parser, true, "Expected a pattern expression after the [ operator.");

      expect(parser, YP_TOKEN_BRACKET_RIGHT, "Expected a ] to close the pattern expression.");
      yp_token_t closing = parser->previous;

      switch (inner->type) {
        case YP_NODE_ARRAY_PATTERN_NODE: {
          yp_array_pattern_node_t *pattern_node = (yp_array_pattern_node_t *) inner;
          if (pattern_node->opening_loc.start == NULL) {
            pattern_node->base.location.start = opening.start;
            pattern_node->base.location.end = closing.end;

            pattern_node->opening_loc = (yp_location_t) { .start = opening.start, .end = opening.end };
            pattern_node->closing_loc = (yp_location_t) { .start = closing.start, .end = closing.end };

            return (yp_node_t *) pattern_node;
          }

          break;
        }
        case YP_NODE_FIND_PATTERN_NODE: {
          yp_find_pattern_node_t *pattern_node = (yp_find_pattern_node_t *) inner;
          if (pattern_node->opening_loc.start == NULL) {
            pattern_node->base.location.start = opening.start;
            pattern_node->base.location.end = closing.end;

            pattern_node->opening_loc = (yp_location_t) { .start = opening.start, .end = opening.end };
            pattern_node->closing_loc = (yp_location_t) { .start = closing.start, .end = closing.end };

            return (yp_node_t *) pattern_node;
          }

          break;
        }
        default:
          break;
      }

      yp_array_pattern_node_t *node = yp_array_pattern_node_empty_create(parser, &opening, &closing);
      yp_array_pattern_node_requireds_append(node, inner);
      return (yp_node_t *) node;
    }
    case YP_TOKEN_BRACE_LEFT: {
      bool previous_pattern_matching_newlines = parser->pattern_matching_newlines;
      parser->pattern_matching_newlines = false;

      yp_hash_pattern_node_t *node;
      yp_token_t opening = parser->current;
      parser_lex(parser);

      if (accept(parser, YP_TOKEN_BRACE_RIGHT)) {
        // If we have an empty hash pattern, then we'll just return a new hash
        // pattern node.
        node = yp_hash_pattern_node_empty_create(parser, &opening, &parser->previous);
      } else {
        yp_node_t *key;

        switch (parser->current.type) {
          case YP_TOKEN_LABEL:
            parser_lex(parser);
            key = (yp_node_t *) yp_symbol_node_label_create(parser, &parser->previous);
            break;
          case YP_TOKEN_USTAR_STAR:
            key = parse_pattern_keyword_rest(parser);
            break;
          case YP_TOKEN_STRING_BEGIN:
            key = parse_expression(parser, YP_BINDING_POWER_MAX, "Expected a key in the hash pattern.");
            if (!yp_symbol_node_label_p(key)) {
              yp_diagnostic_list_append(&parser->error_list, key->location.start, key->location.end, "Expected a label as the key in the hash pattern.");
            }

            break;
          default:
            parser_lex(parser);
            yp_diagnostic_list_append(&parser->error_list, parser->previous.start, parser->previous.end, "Expected a key in the hash pattern.");
            key = (yp_node_t *) yp_missing_node_create(parser, parser->previous.start, parser->previous.end);
            break;
        }

        yp_token_t operator = not_provided(parser);
        node = parse_pattern_hash(parser, (yp_node_t *) yp_assoc_node_create(parser, key, &operator, NULL));

        accept(parser, YP_TOKEN_NEWLINE);
        expect(parser, YP_TOKEN_BRACE_RIGHT, "Expected a } to close the pattern expression.");
        yp_token_t closing = parser->previous;

        node->base.location.start = opening.start;
        node->base.location.end = closing.end;

        node->opening_loc = (yp_location_t) { .start = opening.start, .end = opening.end };
        node->closing_loc = (yp_location_t) { .start = closing.start, .end = closing.end };
      }

      parser->pattern_matching_newlines = previous_pattern_matching_newlines;
      return (yp_node_t *) node;
    }
    case YP_TOKEN_UDOT_DOT:
    case YP_TOKEN_UDOT_DOT_DOT: {
      yp_token_t operator = parser->current;
      parser_lex(parser);

      // Since we have a unary range operator, we need to parse the subsequent
      // expression as the right side of the range.
      switch (parser->current.type) {
        case YP_CASE_PRIMITIVE: {
          yp_node_t *right = parse_expression(parser, YP_BINDING_POWER_MAX, "Expected an expression after the range operator.");
          return (yp_node_t *) yp_range_node_create(parser, NULL, &operator, right);
        }
        default: {
          yp_diagnostic_list_append(&parser->error_list, operator.start, operator.end, "Expected an expression after the range operator.");
          yp_node_t *right = (yp_node_t *) yp_missing_node_create(parser, operator.start, operator.end);
          return (yp_node_t *) yp_range_node_create(parser, NULL, &operator, right);
        }
      }
    }
    case YP_CASE_PRIMITIVE: {
      yp_node_t *node = parse_expression(parser, YP_BINDING_POWER_MAX, message);

      // Now that we have a primitive, we need to check if it's part of a range.
      if (accept_any(parser, 2, YP_TOKEN_DOT_DOT, YP_TOKEN_DOT_DOT_DOT)) {
        yp_token_t operator = parser->previous;

        // Now that we have the operator, we need to check if this is followed
        // by another expression. If it is, then we will create a full range
        // node. Otherwise, we'll create an endless range.
        switch (parser->current.type) {
          case YP_CASE_PRIMITIVE: {
            yp_node_t *right = parse_expression(parser, YP_BINDING_POWER_MAX, "Expected an expression after the range operator.");
            return (yp_node_t *) yp_range_node_create(parser, node, &operator, right);
          }
          default:
            return (yp_node_t *) yp_range_node_create(parser, node, &operator, NULL);
        }
      }

      return node;
    }
    case YP_TOKEN_CARET: {
      parser_lex(parser);
      yp_token_t operator = parser->previous;

      // At this point we have a pin operator. We need to check the subsequent
      // expression to determine if it's a variable or an expression.
      switch (parser->current.type) {
        case YP_TOKEN_IDENTIFIER: {
          parser_lex(parser);
          yp_node_t *variable = (yp_node_t *) yp_local_variable_read_node_create(parser, &parser->previous);

          return (yp_node_t *) yp_pinned_variable_node_create(parser, &operator, variable);
        }
        case YP_TOKEN_INSTANCE_VARIABLE: {
          parser_lex(parser);
          yp_node_t *variable = yp_instance_variable_read_node_create(parser, &parser->previous);

          return (yp_node_t *) yp_pinned_variable_node_create(parser, &operator, variable);
        }
        case YP_TOKEN_CLASS_VARIABLE: {
          parser_lex(parser);
          yp_node_t *variable = yp_class_variable_read_node_create(parser, &parser->previous);

          return (yp_node_t *) yp_pinned_variable_node_create(parser, &operator, variable);
        }
        case YP_TOKEN_GLOBAL_VARIABLE:
        case YP_TOKEN_NTH_REFERENCE:
        case YP_TOKEN_BACK_REFERENCE: {
          parser_lex(parser);
          yp_global_variable_read_node_t *variable = yp_global_variable_read_node_create(parser, &parser->previous);
          return (yp_node_t *) yp_pinned_variable_node_create(parser, &operator, (yp_node_t *) variable);
        }
        case YP_TOKEN_PARENTHESIS_LEFT: {
          bool previous_pattern_matching_newlines = parser->pattern_matching_newlines;
          parser->pattern_matching_newlines = false;

          yp_token_t lparen = parser->current;
          parser_lex(parser);

          yp_node_t *expression = parse_expression(parser, YP_BINDING_POWER_STATEMENT, "Expected an expression after the pin operator.");
          parser->pattern_matching_newlines = previous_pattern_matching_newlines;

          accept(parser, YP_TOKEN_NEWLINE);
          expect(parser, YP_TOKEN_PARENTHESIS_RIGHT, "Expected a closing parenthesis after the expression.");
          return (yp_node_t *) yp_pinned_expression_node_create(parser, expression, &operator, &lparen, &parser->previous);
        }
        default: {
          // If we get here, then we have a pin operator followed by something
          // not understood. We'll create a missing node and return that.
          yp_diagnostic_list_append(&parser->error_list, operator.start, operator.end, "Expected a variable after the pin operator.");
          yp_node_t *variable = (yp_node_t *) yp_missing_node_create(parser, operator.start, operator.end);
          return (yp_node_t *) yp_pinned_variable_node_create(parser, &operator, variable);
        }
      }
    }
    case YP_TOKEN_UCOLON_COLON: {
      yp_token_t delimiter = parser->current;
      parser_lex(parser);

      expect(parser, YP_TOKEN_CONSTANT, "Expected a constant after the :: operator.");
      yp_node_t *child = yp_constant_read_node_create(parser, &parser->previous);
      yp_constant_path_node_t *node = yp_constant_path_node_create(parser, NULL, &delimiter, child);

      return parse_pattern_constant_path(parser, (yp_node_t *)node);
    }
    case YP_TOKEN_CONSTANT: {
      yp_token_t constant = parser->current;
      parser_lex(parser);

      yp_node_t *node = yp_constant_read_node_create(parser, &constant);
      return parse_pattern_constant_path(parser, node);
    }
    default:
      yp_diagnostic_list_append(&parser->error_list, parser->current.start, parser->current.end, message);
      return (yp_node_t *) yp_missing_node_create(parser, parser->current.start, parser->current.end);
  }
}

// Parse any number of primitives joined by alternation and ended optionally by
// assignment.
static yp_node_t *
parse_pattern_primitives(yp_parser_t *parser, const char *message) {
  yp_node_t *node = NULL;

  do {
    yp_token_t operator = parser->previous;

    switch (parser->current.type) {
      case YP_TOKEN_IDENTIFIER:
      case YP_TOKEN_BRACKET_LEFT_ARRAY:
      case YP_TOKEN_BRACE_LEFT:
      case YP_TOKEN_CARET:
      case YP_TOKEN_CONSTANT:
      case YP_TOKEN_UCOLON_COLON:
      case YP_TOKEN_UDOT_DOT:
      case YP_TOKEN_UDOT_DOT_DOT:
      case YP_CASE_PRIMITIVE: {
        if (node == NULL) {
          node = parse_pattern_primitive(parser, message);
        } else {
          yp_node_t *right = parse_pattern_primitive(parser, "Expected to be able to parse a pattern after `|'.");
          node = (yp_node_t *) yp_alternation_pattern_node_create(parser, node, right, &operator);
        }

        break;
      }
      case YP_TOKEN_PARENTHESIS_LEFT: {
        parser_lex(parser);
        node = parse_pattern(parser, false, "Expected a pattern after the opening parenthesis.");

        expect(parser, YP_TOKEN_PARENTHESIS_RIGHT, "Expected a closing parenthesis after the pattern.");
        break;
      }
      default: {
        yp_diagnostic_list_append(&parser->error_list, parser->current.start, parser->current.end, message);
        yp_node_t *right = (yp_node_t *) yp_missing_node_create(parser, parser->current.start, parser->current.end);

        if (node == NULL) {
          node = right;
        } else {
          node = (yp_node_t *) yp_alternation_pattern_node_create(parser, node, right, &operator);
        }

        break;
      }
    }
  } while (accept(parser, YP_TOKEN_PIPE));

  // If we have an =>, then we are assigning this pattern to a variable.
  // In this case we should create an assignment node.
  while (accept(parser, YP_TOKEN_EQUAL_GREATER)) {
    yp_token_t operator = parser->previous;

    expect(parser, YP_TOKEN_IDENTIFIER, "Expected an identifier after the `=>' operator.");
    yp_token_t identifier = parser->previous;
    yp_parser_local_add(parser, &identifier);

    yp_node_t *target = (yp_node_t *) yp_local_variable_target_node_create(parser, &identifier);
    node = (yp_node_t *) yp_as_pattern_node_create(parser, node, target, &operator);
  }

  return node;
}

// Parse a pattern matching expression.
static yp_node_t *
parse_pattern(yp_parser_t *parser, bool top_pattern, const char *message) {
  yp_node_t *node = NULL;

  bool leading_rest = false;
  bool trailing_rest = false;

  switch (parser->current.type) {
    case YP_TOKEN_LABEL: {
      parser_lex(parser);
      yp_node_t *key = (yp_node_t *) yp_symbol_node_label_create(parser, &parser->previous);
      yp_token_t operator = not_provided(parser);

      return (yp_node_t *) parse_pattern_hash(parser, (yp_node_t *) yp_assoc_node_create(parser, key, &operator, NULL));
    }
    case YP_TOKEN_USTAR_STAR: {
      node = parse_pattern_keyword_rest(parser);
      return (yp_node_t *) parse_pattern_hash(parser, node);
    }
    case YP_TOKEN_USTAR: {
      if (top_pattern) {
        parser_lex(parser);
        node = (yp_node_t *) parse_pattern_rest(parser);
        leading_rest = true;
        break;
      }
    }
    default:
      node = parse_pattern_primitives(parser, message);
      break;
  }

  // If we got a dynamic label symbol, then we need to treat it like the
  // beginning of a hash pattern.
  if (yp_symbol_node_label_p(node)) {
    yp_token_t operator = not_provided(parser);
    return (yp_node_t *) parse_pattern_hash(parser, (yp_node_t *) yp_assoc_node_create(parser, node, &operator, NULL));
  }

  if (top_pattern && match_type_p(parser, YP_TOKEN_COMMA)) {
    // If we have a comma, then we are now parsing either an array pattern or a
    // find pattern. We need to parse all of the patterns, put them into a big
    // list, and then determine which type of node we have.
    yp_node_list_t nodes;
    yp_node_list_init(&nodes);
    yp_node_list_append2(&nodes, node);

    // Gather up all of the patterns into the list.
    while (accept(parser, YP_TOKEN_COMMA)) {
      // Break early here in case we have a trailing comma.
      if (match_any_type_p(parser, 5, YP_TOKEN_KEYWORD_THEN, YP_TOKEN_BRACE_RIGHT, YP_TOKEN_BRACKET_RIGHT, YP_TOKEN_NEWLINE, YP_TOKEN_SEMICOLON)) {
        break;
      }

      if (accept(parser, YP_TOKEN_USTAR)) {
        node = (yp_node_t *) parse_pattern_rest(parser);

        // If we have already parsed a splat pattern, then this is an error. We
        // will continue to parse the rest of the patterns, but we will indicate
        // it as an error.
        if (trailing_rest) {
          yp_diagnostic_list_append(&parser->error_list, parser->previous.start, parser->previous.end, "Unexpected rest pattern.");
        }

        trailing_rest = true;
      } else {
        node = parse_pattern_primitives(parser, "Expected a pattern after the comma.");
      }

      yp_node_list_append2(&nodes, node);
    }

    // If the first pattern and the last pattern are rest patterns, then we will
    // call this a find pattern, regardless of how many rest patterns are in
    // between because we know we already added the appropriate errors.
    // Otherwise we will create an array pattern.
    if (nodes.nodes[0]->type == YP_NODE_SPLAT_NODE && nodes.nodes[nodes.size - 1]->type == YP_NODE_SPLAT_NODE) {
      node = (yp_node_t *) yp_find_pattern_node_create(parser, &nodes);
    } else {
      node = (yp_node_t *) yp_array_pattern_node_node_list_create(parser, &nodes);
    }

    free(nodes.nodes);
  } else if (leading_rest) {
    // Otherwise, if we parsed a single splat pattern, then we know we have an
    // array pattern, so we can go ahead and create that node.
    node = (yp_node_t *) yp_array_pattern_node_rest_create(parser, node);
  }

  return node;
}

// Parse an expression that begins with the previous node that we just lexed.
static inline yp_node_t *
parse_expression_prefix(yp_parser_t *parser, yp_binding_power_t binding_power) {
  yp_lex_mode_t *lex_mode = parser->lex_modes.current;

  switch (parser->current.type) {
    case YP_TOKEN_BRACKET_LEFT_ARRAY: {
      parser_lex(parser);

      yp_token_t opening = parser->previous;
      yp_array_node_t *array = yp_array_node_create(parser, &opening, &opening);
      yp_accepts_block_stack_push(parser, true);
      bool parsed_bare_hash = false;

      while (!match_any_type_p(parser, 2, YP_TOKEN_BRACKET_RIGHT, YP_TOKEN_EOF)) {
        // Handle the case where we don't have a comma and we have a newline followed by a right bracket.
        if (accept(parser, YP_TOKEN_NEWLINE) && match_type_p(parser, YP_TOKEN_BRACKET_RIGHT)) {
          break;
        }

        if (yp_array_node_size(array) != 0) {
          expect(parser, YP_TOKEN_COMMA, "Expected a separator for the elements in an array.");
        }

        // If we have a right bracket immediately following a comma, this is
        // allowed since it's a trailing comma. In this case we can break out of
        // the loop.
        if (match_type_p(parser, YP_TOKEN_BRACKET_RIGHT)) break;

        yp_node_t *element;

        if (accept(parser, YP_TOKEN_USTAR)) {
          yp_node_t *expression = parse_expression(parser, YP_BINDING_POWER_DEFINED, "Expected an expression after '*' in the array.");
          element = (yp_node_t *) yp_splat_node_create(parser, &parser->previous, expression);
        } else if (match_any_type_p(parser, 2, YP_TOKEN_LABEL, YP_TOKEN_USTAR_STAR)) {
          if (parsed_bare_hash) {
            yp_diagnostic_list_append(&parser->error_list, parser->current.start, parser->current.end, "Unexpected bare hash.");
          }

          yp_token_t opening = not_provided(parser);
          yp_token_t closing = not_provided(parser);
          yp_hash_node_t *hash = yp_hash_node_create(parser, &opening, &closing);
          element = (yp_node_t *)hash;

          if (!match_any_type_p(parser, 8, YP_TOKEN_EOF, YP_TOKEN_NEWLINE, YP_TOKEN_SEMICOLON, YP_TOKEN_EOF, YP_TOKEN_BRACE_RIGHT, YP_TOKEN_BRACKET_RIGHT, YP_TOKEN_KEYWORD_DO, YP_TOKEN_PARENTHESIS_RIGHT)) {
            parse_assocs(parser, hash);
          }

          parsed_bare_hash = true;
        } else {
          element = parse_expression(parser, YP_BINDING_POWER_DEFINED, "Expected an element for the array.");

          if (yp_symbol_node_label_p(element) || accept(parser, YP_TOKEN_EQUAL_GREATER)) {
            if (parsed_bare_hash) {
              yp_diagnostic_list_append(&parser->error_list, parser->previous.start, parser->previous.end, "Unexpected bare hash.");
            }

            yp_token_t opening = not_provided(parser);
            yp_token_t closing = not_provided(parser);
            yp_hash_node_t *hash = yp_hash_node_create(parser, &opening, &closing);

            yp_token_t operator;
            if (parser->previous.type == YP_TOKEN_EQUAL_GREATER) {
              operator = parser->previous;
            } else {
              operator = not_provided(parser);
            }

            yp_node_t *value = parse_expression(parser, YP_BINDING_POWER_DEFINED, "Expected a value in the hash literal.");
<<<<<<< HEAD
            yp_node_t *assoc = yp_assoc_node_create(parser, element, &operator, value);
            yp_hash_node_elements_append(parser, hash, assoc);
=======
            yp_node_t *assoc = (yp_node_t *) yp_assoc_node_create(parser, element, &operator, value);
            yp_node_list_append(parser, hash, &hash->as.hash_node.elements, assoc);
>>>>>>> 304ab59d

            element = (yp_node_t *)hash;
            if (accept(parser, YP_TOKEN_COMMA) && !match_type_p(parser, YP_TOKEN_BRACKET_RIGHT)) {
              parse_assocs(parser, hash);
            }

            parsed_bare_hash = true;
          }
        }

        yp_array_node_elements_append(array, element);
        if (element->type == YP_NODE_MISSING_NODE) break;
      }

      accept(parser, YP_TOKEN_NEWLINE);
      expect(parser, YP_TOKEN_BRACKET_RIGHT, "Expected a closing bracket for the array.");
      yp_array_node_close_set(array, &parser->previous);
      yp_accepts_block_stack_pop(parser);

      return (yp_node_t *) array;
    }
    case YP_TOKEN_PARENTHESIS_LEFT:
    case YP_TOKEN_PARENTHESIS_LEFT_PARENTHESES: {
      parser_lex(parser);

      yp_token_t opening = parser->previous;
      while (accept_any(parser, 2, YP_TOKEN_SEMICOLON, YP_TOKEN_NEWLINE));

      // If this is the end of the file or we match a right parenthesis, then
      // we have an empty parentheses node, and we can immediately return.
      if (match_any_type_p(parser, 2, YP_TOKEN_PARENTHESIS_RIGHT, YP_TOKEN_EOF)) {
        expect(parser, YP_TOKEN_PARENTHESIS_RIGHT, "Expected a closing parenthesis.");
        return (yp_node_t *) yp_parentheses_node_create(parser, &opening, NULL, &parser->previous);
      }

      // Otherwise, we're going to parse the first statement in the list of
      // statements within the parentheses.
      yp_accepts_block_stack_push(parser, true);
      yp_node_t *statement = parse_expression(parser, YP_BINDING_POWER_STATEMENT, "Expected to be able to parse an expression.");
      while (accept_any(parser, 2, YP_TOKEN_NEWLINE, YP_TOKEN_SEMICOLON));

      // If we hit a right parenthesis, then we're done parsing the parentheses
      // node, and we can check which kind of node we should return.
      if (accept(parser, YP_TOKEN_PARENTHESIS_RIGHT)) {
        yp_accepts_block_stack_pop(parser);

        // If we have a single statement and are ending on a right parenthesis,
        // then we need to check if this is possibly a multiple assignment node.
        if (binding_power == YP_BINDING_POWER_STATEMENT && statement->type == YP_NODE_MULTI_WRITE_NODE) {
          yp_multi_write_node_t *multi_statement = (yp_multi_write_node_t *) statement;

          if (multi_statement->value == NULL) {
            yp_location_t lparen_loc = { .start = opening.start, .end = opening.end };
            yp_location_t rparen_loc = { .start = parser->previous.start, .end = parser->previous.end };
            yp_multi_write_node_t *multi_write;

            if (multi_statement->lparen_loc.start == NULL) {
              multi_write = (yp_multi_write_node_t *) statement;
              multi_write->lparen_loc = lparen_loc;
              multi_write->rparen_loc = rparen_loc;
            } else {
              yp_token_t operator = not_provided(parser);
              multi_write = yp_multi_write_node_create(parser, &operator, NULL, &lparen_loc, &rparen_loc);
              yp_multi_write_node_targets_append(multi_write, statement);
            }

            return parse_targets(parser, (yp_node_t *) multi_write, YP_BINDING_POWER_INDEX);
          }
        }

        // If we have a single statement and are ending on a right parenthesis
        // and we didn't return a multiple assignment node, then we can return a
        // regular parentheses node now.
        yp_statements_node_t *statements = yp_statements_node_create(parser);
        yp_statements_node_body_append(statements, statement);

        return (yp_node_t *) yp_parentheses_node_create(parser, &opening, (yp_node_t *) statements, &parser->previous);
      }

      // If we have more than one statement in the set of parentheses, then we
      // are going to parse all of them as a list of statements. We'll do that
      // here.
      context_push(parser, YP_CONTEXT_PARENS);
      yp_statements_node_t *statements = yp_statements_node_create(parser);
      yp_statements_node_body_append(statements, statement);

      while (!match_type_p(parser, YP_TOKEN_PARENTHESIS_RIGHT)) {
        // Ignore semicolon without statements before them
        if (accept_any(parser, 2, YP_TOKEN_SEMICOLON, YP_TOKEN_NEWLINE)) continue;

        yp_node_t *node = parse_expression(parser, YP_BINDING_POWER_STATEMENT, "Expected to be able to parse an expression.");
        yp_statements_node_body_append(statements, node);

        // If we're recovering from a syntax error, then we need to stop parsing the
        // statements now.
        if (parser->recovering) {
          // If this is the level of context where the recovery has happened, then
          // we can mark the parser as done recovering.
          if (match_type_p(parser, YP_TOKEN_PARENTHESIS_RIGHT)) parser->recovering = false;
          break;
        }

        if (!accept_any(parser, 2, YP_TOKEN_NEWLINE, YP_TOKEN_SEMICOLON)) break;
      }

      context_pop(parser);
      yp_accepts_block_stack_pop(parser);
      expect(parser, YP_TOKEN_PARENTHESIS_RIGHT, "Expected a closing parenthesis.");

      return (yp_node_t *) yp_parentheses_node_create(parser, &opening, (yp_node_t *) statements, &parser->previous);
    }
    case YP_TOKEN_BRACE_LEFT: {
      yp_accepts_block_stack_push(parser, true);
      parser_lex(parser);

      yp_token_t opening = parser->previous;
      yp_hash_node_t *node = yp_hash_node_create(parser, &opening, &opening);

      if (!match_any_type_p(parser, 2, YP_TOKEN_BRACE_RIGHT, YP_TOKEN_EOF)) {
        parse_assocs(parser, node);
        accept(parser, YP_TOKEN_NEWLINE);
      }

      yp_accepts_block_stack_pop(parser);
      expect(parser, YP_TOKEN_BRACE_RIGHT, "Expected a closing delimiter for a hash literal.");
      node->closing = parser->previous;

      return (yp_node_t *)node;
    }
    case YP_TOKEN_CHARACTER_LITERAL: {
      parser_lex(parser);

      yp_token_t opening = parser->previous;
      opening.type = YP_TOKEN_STRING_BEGIN;
      opening.end = opening.start + 1;

      yp_token_t content = parser->previous;
      content.type = YP_TOKEN_STRING_CONTENT;
      content.start = content.start + 1;

      yp_token_t closing = not_provided(parser);

      return (yp_node_t *) yp_string_node_create_and_unescape(parser, &opening, &content, &closing, YP_UNESCAPE_ALL);
    }
    case YP_TOKEN_CLASS_VARIABLE: {
      parser_lex(parser);
      yp_node_t *node = yp_class_variable_read_node_create(parser, &parser->previous);

      if (binding_power == YP_BINDING_POWER_STATEMENT && match_type_p(parser, YP_TOKEN_COMMA)) {
        node = parse_targets(parser, node, YP_BINDING_POWER_INDEX);
      }

      return node;
    }
    case YP_TOKEN_CONSTANT: {
      parser_lex(parser);
      yp_token_t constant = parser->previous;

      // If a constant is immediately followed by parentheses, then this is in
      // fact a method call, not a constant read.
      if (
        match_type_p(parser, YP_TOKEN_PARENTHESIS_LEFT) ||
        (binding_power <= YP_BINDING_POWER_ASSIGNMENT && (token_begins_expression_p(parser->current.type) || match_any_type_p(parser, 2, YP_TOKEN_USTAR, YP_TOKEN_USTAR_STAR))) ||
        (yp_accepts_block_stack_p(parser) && match_type_p(parser, YP_TOKEN_KEYWORD_DO))
      ) {
        yp_arguments_t arguments = yp_arguments(parser);
        parse_arguments_list(parser, &arguments, true);
        return yp_call_node_fcall_create(parser, &constant, &arguments);
      }

      yp_node_t *node = yp_constant_read_node_create(parser, &parser->previous);

      if ((binding_power == YP_BINDING_POWER_STATEMENT) && match_type_p(parser, YP_TOKEN_COMMA)) {
        // If we get here, then we have a comma immediately following a
        // constant, so we're going to parse this as a multiple assignment.
        node = parse_targets(parser, node, YP_BINDING_POWER_INDEX);
      }

      return node;
    }
    case YP_TOKEN_UCOLON_COLON: {
      parser_lex(parser);

      yp_token_t delimiter = parser->previous;
      expect(parser, YP_TOKEN_CONSTANT, "Expected a constant after ::.");

      yp_node_t *constant = yp_constant_read_node_create(parser, &parser->previous);
      yp_node_t *node = (yp_node_t *)yp_constant_path_node_create(parser, NULL, &delimiter, constant);

      if ((binding_power == YP_BINDING_POWER_STATEMENT) && match_type_p(parser, YP_TOKEN_COMMA)) {
        node = parse_targets(parser, node, YP_BINDING_POWER_INDEX);
      }

      return node;
    }
    case YP_TOKEN_UDOT_DOT:
    case YP_TOKEN_UDOT_DOT_DOT: {
      yp_token_t operator = parser->current;
      parser_lex(parser);

      yp_node_t *right = parse_expression(parser, binding_power, "Expected a value after the operator.");
      return (yp_node_t *) yp_range_node_create(parser, NULL, &operator, right);
    }
    case YP_TOKEN_FLOAT:
      parser_lex(parser);
      return (yp_node_t *)yp_float_node_create(parser, &parser->previous);
    case YP_TOKEN_NTH_REFERENCE:
    case YP_TOKEN_GLOBAL_VARIABLE:
    case YP_TOKEN_BACK_REFERENCE: {
      parser_lex(parser);
      yp_node_t *node = (yp_node_t *) yp_global_variable_read_node_create(parser, &parser->previous);

      if (binding_power == YP_BINDING_POWER_STATEMENT && match_type_p(parser, YP_TOKEN_COMMA)) {
        node = parse_targets(parser, node, YP_BINDING_POWER_INDEX);
      }

      return node;
    }
    case YP_TOKEN_IDENTIFIER: {
      parser_lex(parser);
      yp_token_t identifier = parser->previous;
      yp_node_t *node = parse_identifier(parser);

      // If an identifier is followed by something that looks like an argument,
      // then this is in fact a method call, not a local read.
      if (
        (binding_power <= YP_BINDING_POWER_ASSIGNMENT && (
          token_begins_expression_p(parser->current.type) || match_any_type_p(parser, 2, YP_TOKEN_USTAR, YP_TOKEN_USTAR_STAR)
        )) ||
        (yp_accepts_block_stack_p(parser) && match_type_p(parser, YP_TOKEN_KEYWORD_DO))
      ) {
        yp_arguments_t arguments = yp_arguments(parser);
        parse_arguments_list(parser, &arguments, true);

        yp_node_t *fcall = yp_call_node_fcall_create(parser, &identifier, &arguments);
        yp_node_destroy(parser, node);
        return fcall;
      }

      if ((binding_power == YP_BINDING_POWER_STATEMENT) && match_type_p(parser, YP_TOKEN_COMMA)) {
        node = parse_targets(parser, node, YP_BINDING_POWER_INDEX);
      }

      return node;
    }
    case YP_TOKEN_HEREDOC_START: {
      parser_lex(parser);
      yp_node_t *node;
      yp_heredoc_quote_t quote = parser->lex_modes.current->as.heredoc.quote;
      yp_heredoc_indent_t indent = parser->lex_modes.current->as.heredoc.indent;

      if (quote == YP_HEREDOC_QUOTE_BACKTICK) {
        node = yp_interpolated_xstring_node_create(parser, &parser->previous, &parser->previous);
      } else {
        node = yp_heredoc_node_create(parser, &parser->previous, &parser->previous, 0);
      }

      yp_node_list_t *node_list;

      if (quote == YP_HEREDOC_QUOTE_BACKTICK) {
        node_list = &node->as.interpolated_x_string_node.parts;
      }
      else {
        node_list = &node->as.heredoc_node.parts;
      }

      while (!match_any_type_p(parser, 2, YP_TOKEN_HEREDOC_END, YP_TOKEN_EOF)) {
        yp_node_t *part = parse_string_part(parser);
        if (part != NULL) {
          if (quote == YP_HEREDOC_QUOTE_BACKTICK) {
            yp_node_list_append(parser, node, &node->as.interpolated_x_string_node.parts, part);
          }
          else {
            yp_node_list_append(parser, node, &node->as.heredoc_node.parts, part);
          }
        }
      }

      expect(parser, YP_TOKEN_HEREDOC_END, "Expected a closing delimiter for heredoc.");

      if (indent == YP_HEREDOC_INDENT_TILDE) {
        // Tilde heredocs trim the leading whitespace of all lines to the minimum amount of leading
        // whitespace. We need to calculate the minimum amount of leading whitespace
        int min_whitespace = -1;

        for (int i = 0; i < node_list->size; i++) {
          yp_node_t *node = node_list->nodes[i];

          if (node->type == YP_NODE_STRING_NODE) {
            yp_token_t *content = &((yp_string_node_t *) node)->content;

            // If the previous node wasn't a string node, we don't want to trim whitespace
            if (*content->start != '\n' && (i == 0 || node_list->nodes[i-1]->type == YP_NODE_STRING_NODE)) {
              int cur_whitespace;
              const char *cur_char = content->start;

              while (cur_char && cur_char < content->end) {
                // Any empty newlines aren't included in the minimum whitespace calculation
                while (cur_char < content->end && *cur_char == '\n') cur_char++;
                if (cur_char == content->end) break;

                cur_whitespace = 0;

                while (char_is_non_newline_whitespace(*cur_char) && cur_char < content->end) {
                  if (cur_char[0] == '\t') {
                    cur_whitespace += YP_TAB_WHITESPACE_SIZE;
                  }
                  else {
                    cur_whitespace++;
                  }
                  cur_char++;
                }

                if (cur_whitespace < min_whitespace || min_whitespace == -1) {
                  min_whitespace = cur_whitespace;
                }

                cur_char = memchr(cur_char + 1, '\n', parser->end - (cur_char + 1));
                if (cur_char) {
                  cur_char++;
                }
              }
            }
          }
        }

        if (min_whitespace > 0) {
          node->as.heredoc_node.dedent = min_whitespace;

          // Iterate over all nodes, and trim whitespace accordingly
          for (int i = 0; i < node_list->size; i++) {
            yp_node_t *node = node_list->nodes[i];

            if (node->type == YP_NODE_STRING_NODE) {
              yp_string_t *node_str = &((yp_string_node_t *) node)->unescaped;

              // We convert all strings to be "owned" to make it simpler to manipulate memory
              if (node_str->type != YP_STRING_OWNED) {
                size_t length = yp_string_length(node_str);
                const char *original = yp_string_source(node_str);
                yp_string_owned_init(node_str, malloc(length), length);
                memcpy(node_str->as.owned.source, original, length);
              }

              const char *cur_char = node_str->as.owned.source;
              size_t new_size = node_str->as.owned.length;

              // Construct a new string, with which we'll replace the existing string
              char new_str[node_str->as.owned.length];
              int new_str_index = 0;

              bool first_iteration = (i == 0);

              while (cur_char < node_str->as.owned.source + node_str->as.owned.length) {
                if (!first_iteration) {
                  new_str[new_str_index] = cur_char[0];
                  new_str_index++;
                  cur_char++;

                  if (cur_char == (node_str->as.owned.source + node_str->as.owned.length)) {
                    break;
                  }
                }

                // Skip over the whitespace
                if (first_iteration || cur_char[-1] == '\n') {
                  first_iteration = false;
                  int trimmed_whitespace = min_whitespace;

                  while (trimmed_whitespace > 0 && cur_char[0] != '\n' && cur_char < (node_str->as.owned.source + node_str->as.owned.length)) {
                    if (*cur_char == '\t') {
                      if (trimmed_whitespace < YP_TAB_WHITESPACE_SIZE) break;
                      trimmed_whitespace -= YP_TAB_WHITESPACE_SIZE;
                    }
                    else {
                      trimmed_whitespace--;
                    }

                    cur_char++;
                    new_size--;
                  }
                }
              }

              // Copy over the new string
              memcpy(node_str->as.owned.source, new_str, new_size);
              node_str->as.owned.length = new_size;
            }
          }
        }
      }

      if (quote == YP_HEREDOC_QUOTE_BACKTICK) {
        node->as.interpolated_x_string_node.closing = parser->previous;
      }
      else {
        node->as.heredoc_node.closing = parser->previous;
      }


      return node;
    }
    case YP_TOKEN_IMAGINARY_NUMBER:
      parser_lex(parser);
      return yp_imaginary_node_create(parser, &parser->previous);
    case YP_TOKEN_INSTANCE_VARIABLE: {
      parser_lex(parser);
      yp_node_t *node = yp_instance_variable_read_node_create(parser, &parser->previous);

      if (binding_power == YP_BINDING_POWER_STATEMENT && match_type_p(parser, YP_TOKEN_COMMA)) {
        node = parse_targets(parser, node, YP_BINDING_POWER_INDEX);
      }

      return node;
    }
    case YP_TOKEN_INTEGER:
      parser_lex(parser);
      return (yp_node_t *) yp_integer_node_create(parser, &parser->previous);
    case YP_TOKEN_KEYWORD___ENCODING__:
      parser_lex(parser);
      return (yp_node_t *) yp_source_encoding_node_create(parser, &parser->previous);
    case YP_TOKEN_KEYWORD___FILE__:
      parser_lex(parser);
      return (yp_node_t *) yp_source_file_node_create(parser, &parser->previous);
    case YP_TOKEN_KEYWORD___LINE__:
      parser_lex(parser);
      return (yp_node_t *) yp_source_line_node_create(parser, &parser->previous);
    case YP_TOKEN_KEYWORD_ALIAS: {
      parser_lex(parser);
      yp_token_t keyword = parser->previous;

      yp_node_t *left = parse_alias_argument(parser, true);
      yp_node_t *right = parse_alias_argument(parser, false);

      switch (left->type) {
        case YP_NODE_SYMBOL_NODE:
        case YP_NODE_INTERPOLATED_SYMBOL_NODE: {
          if (right->type != YP_NODE_SYMBOL_NODE && right->type != YP_NODE_INTERPOLATED_SYMBOL_NODE) {
            yp_diagnostic_list_append(&parser->error_list, right->location.start, right->location.end, "Expected a bare word or symbol argument.");
          }
          break;
        }
        case YP_NODE_GLOBAL_VARIABLE_READ_NODE: {
          if (right->type == YP_NODE_GLOBAL_VARIABLE_READ_NODE) {
            yp_token_t *name = &((yp_global_variable_read_node_t *) right)->name;

            if (name->type == YP_TOKEN_NTH_REFERENCE) {
              yp_diagnostic_list_append(&parser->error_list, right->location.start, right->location.end, "Can't make alias for number variables.");
            }
          } else {
            yp_diagnostic_list_append(&parser->error_list, right->location.start, right->location.end, "Expected a global variable.");
          }
          break;
        }
        default:
          break;
      }

      return (yp_node_t *) yp_alias_node_create(parser, &keyword, left, right);
    }
    case YP_TOKEN_KEYWORD_CASE: {
      parser_lex(parser);
      yp_token_t case_keyword = parser->previous;
      yp_node_t *predicate = NULL;

      if (
        accept_any(parser, 2, YP_TOKEN_NEWLINE, YP_TOKEN_SEMICOLON) ||
        match_any_type_p(parser, 3, YP_TOKEN_KEYWORD_WHEN, YP_TOKEN_KEYWORD_IN, YP_TOKEN_KEYWORD_END) ||
        !token_begins_expression_p(parser->current.type)
      ) {
        predicate = NULL;
      } else {
        predicate = parse_expression(parser, YP_BINDING_POWER_COMPOSITION, "Expected a value after case keyword.");
        accept_any(parser, 2, YP_TOKEN_NEWLINE, YP_TOKEN_SEMICOLON);
      }

      if (accept(parser, YP_TOKEN_KEYWORD_END)) {
        return (yp_node_t *) yp_case_node_create(parser, &case_keyword, predicate, NULL, &parser->previous);
      }

      // At this point we can create a case node, though we don't yet know if it
      // is a case-in or case-when node.
      yp_token_t end_keyword = not_provided(parser);
      yp_case_node_t *case_node = yp_case_node_create(parser, &case_keyword, predicate, NULL, &end_keyword);

      if (match_type_p(parser, YP_TOKEN_KEYWORD_WHEN)) {
        // At this point we've seen a when keyword, so we know this is a
        // case-when node. We will continue to parse the when nodes until we hit
        // the end of the list.
        while (accept(parser, YP_TOKEN_KEYWORD_WHEN)) {
          yp_token_t when_keyword = parser->previous;
          yp_when_node_t *when_node = yp_when_node_create(parser, &when_keyword);

          do {
            if (accept(parser, YP_TOKEN_USTAR)) {
              yp_token_t operator = parser->previous;
              yp_node_t *expression = parse_expression(parser, YP_BINDING_POWER_DEFINED, "Expected a value after `*' operator.");

              yp_splat_node_t *splat_node = yp_splat_node_create(parser, &operator, expression);
              yp_when_node_conditions_append(when_node, (yp_node_t *) splat_node);

              if (expression->type == YP_NODE_MISSING_NODE) break;
            } else {
              yp_node_t *condition = parse_expression(parser, YP_BINDING_POWER_DEFINED, "Expected a value after when keyword.");
              yp_when_node_conditions_append(when_node, condition);

              if (condition->type == YP_NODE_MISSING_NODE) break;
            }
          } while (accept(parser, YP_TOKEN_COMMA));

          if (accept_any(parser, 2, YP_TOKEN_NEWLINE, YP_TOKEN_SEMICOLON)) {
            accept(parser, YP_TOKEN_KEYWORD_THEN);
          } else {
            expect(parser, YP_TOKEN_KEYWORD_THEN, "Expected a delimiter after the predicates of a `when' clause.");
          }

          if (!match_any_type_p(parser, 3, YP_TOKEN_KEYWORD_WHEN, YP_TOKEN_KEYWORD_ELSE, YP_TOKEN_KEYWORD_END)) {
            yp_when_node_statements_set(when_node, parse_statements(parser, YP_CONTEXT_CASE_WHEN));
          }

          yp_case_node_condition_append(case_node, (yp_node_t *) when_node);
        }
      } else {
        // At this point we expect that we're parsing a case-in node. We will
        // continue to parse the in nodes until we hit the end of the list.
        while (match_type_p(parser, YP_TOKEN_KEYWORD_IN)) {
          bool previous_pattern_matching_newlines = parser->pattern_matching_newlines;
          parser->pattern_matching_newlines = true;

          lex_state_set(parser, YP_LEX_STATE_BEG | YP_LEX_STATE_LABEL);
          parser->command_start = false;
          parser_lex(parser);

          yp_token_t in_keyword = parser->previous;
          yp_node_t *pattern = parse_pattern(parser, true, "Expected a pattern after `in' keyword.");
          parser->pattern_matching_newlines = previous_pattern_matching_newlines;

          // Since we're in the top-level of the case-in node we need to check
          // for guard clauses in the form of `if` or `unless` statements.
          if (accept(parser, YP_TOKEN_KEYWORD_IF_MODIFIER)) {
            yp_token_t keyword = parser->previous;
            yp_node_t *predicate = parse_expression(parser, YP_BINDING_POWER_DEFINED, "Expected a value after guard keyword.");
            pattern = (yp_node_t *) yp_if_node_modifier_create(parser, pattern, &keyword, predicate);
          } else if (accept(parser, YP_TOKEN_KEYWORD_UNLESS_MODIFIER)) {
            yp_token_t keyword = parser->previous;
            yp_node_t *predicate = parse_expression(parser, YP_BINDING_POWER_DEFINED, "Expected a value after guard keyword.");
            pattern = (yp_node_t *) yp_unless_node_modifier_create(parser, pattern, &keyword, predicate);
          }

          // Now we need to check for the terminator of the in node's pattern.
          // It can be a newline or semicolon optionally followed by a `then`
          // keyword.
          yp_token_t then_keyword;
          if (accept_any(parser, 2, YP_TOKEN_NEWLINE, YP_TOKEN_SEMICOLON)) {
            if (accept(parser, YP_TOKEN_KEYWORD_THEN)) {
              then_keyword = parser->previous;
            } else {
              then_keyword = not_provided(parser);
            }
          } else {
            expect(parser, YP_TOKEN_KEYWORD_THEN, "Expected a delimiter after the predicates of an `in' clause.");
            then_keyword = parser->previous;
          }

          // Now we can actually parse the statements associated with the in
          // node.
          yp_statements_node_t *statements;
          if (match_any_type_p(parser, 3, YP_TOKEN_KEYWORD_IN, YP_TOKEN_KEYWORD_ELSE, YP_TOKEN_KEYWORD_END)) {
            statements = NULL;
          } else {
            statements = parse_statements(parser, YP_CONTEXT_CASE_IN);
          }

          // Now that we have the full pattern and statements, we can create the
          // node and attach it to the case node.
          yp_node_t *condition = (yp_node_t *) yp_in_node_create(parser, pattern, statements, &in_keyword, &then_keyword);
          yp_case_node_condition_append(case_node, condition);
        }
      }

      accept_any(parser, 2, YP_TOKEN_NEWLINE, YP_TOKEN_SEMICOLON);
      if (accept(parser, YP_TOKEN_KEYWORD_ELSE)) {
        yp_token_t else_keyword = parser->previous;
        yp_else_node_t *else_node;

        if (!match_type_p(parser, YP_TOKEN_KEYWORD_END)) {
          else_node = yp_else_node_create(parser, &else_keyword, parse_statements(parser, YP_CONTEXT_ELSE), &parser->current);
        } else {
          else_node = yp_else_node_create(parser, &else_keyword, NULL, &parser->current);
        }

        yp_case_node_consequent_set(case_node, else_node);
      }

      expect(parser, YP_TOKEN_KEYWORD_END, "Expected case statement to end with an end keyword.");
      yp_case_node_end_keyword_loc_set(case_node, &parser->previous);
      return (yp_node_t *) case_node;
    }
    case YP_TOKEN_KEYWORD_BEGIN: {
      parser_lex(parser);

      yp_token_t begin_keyword = parser->previous;
      accept_any(parser, 2, YP_TOKEN_NEWLINE, YP_TOKEN_SEMICOLON);
      yp_statements_node_t *begin_statements = NULL;

      if (!match_any_type_p(parser, 3, YP_TOKEN_KEYWORD_RESCUE, YP_TOKEN_KEYWORD_ENSURE, YP_TOKEN_KEYWORD_END)) {
        yp_accepts_block_stack_push(parser, true);
        begin_statements = parse_statements(parser, YP_CONTEXT_BEGIN);
        yp_accepts_block_stack_pop(parser);
        accept_any(parser, 2, YP_TOKEN_NEWLINE, YP_TOKEN_SEMICOLON);
      }

      yp_begin_node_t *begin_node = yp_begin_node_create(parser, &begin_keyword, begin_statements);
      parse_rescues(parser, begin_node);

      expect(parser, YP_TOKEN_KEYWORD_END, "Expected `end` to close `begin` statement.");
      begin_node->base.location.end = parser->previous.end;
      yp_begin_node_end_keyword_set(begin_node, &parser->previous);

      return (yp_node_t *) begin_node;
    }
    case YP_TOKEN_KEYWORD_BEGIN_UPCASE: {
      parser_lex(parser);
      yp_token_t keyword = parser->previous;

      expect(parser, YP_TOKEN_BRACE_LEFT, "Expected '{' after 'BEGIN'.");
      yp_token_t opening = parser->previous;
      yp_statements_node_t *statements = parse_statements(parser, YP_CONTEXT_PREEXE);

      expect(parser, YP_TOKEN_BRACE_RIGHT, "Expected '}' after 'BEGIN' statements.");
      return (yp_node_t *) yp_pre_execution_node_create(parser, &keyword, &opening, statements, &parser->previous);
    }
    case YP_TOKEN_KEYWORD_BREAK:
    case YP_TOKEN_KEYWORD_NEXT:
    case YP_TOKEN_KEYWORD_RETURN: {
      parser_lex(parser);

      yp_token_t keyword = parser->previous;
      yp_arguments_node_t *arguments = NULL;

      if (
        token_begins_expression_p(parser->current.type) ||
        match_any_type_p(parser, 2, YP_TOKEN_USTAR, YP_TOKEN_USTAR_STAR)
      ) {
        yp_binding_power_t binding_power = yp_binding_powers[parser->current.type].left;

        if (binding_power == YP_BINDING_POWER_UNSET || binding_power >= YP_BINDING_POWER_RANGE) {
          arguments = yp_arguments_node_create(parser);
          parse_arguments(parser, arguments, false, YP_TOKEN_EOF);
        }
      }

      switch (keyword.type) {
        case YP_TOKEN_KEYWORD_BREAK:
          return (yp_node_t *) yp_break_node_create(parser, &keyword, arguments);
        case YP_TOKEN_KEYWORD_NEXT:
          return (yp_node_t *) yp_next_node_create(parser, &keyword, arguments);
        case YP_TOKEN_KEYWORD_RETURN:
          return (yp_node_t *) yp_return_node_create(parser, &keyword, arguments);
        default:
          assert(false && "unreachable");
      }
    }
    case YP_TOKEN_KEYWORD_SUPER: {
      parser_lex(parser);

      yp_token_t keyword = parser->previous;
      yp_arguments_t arguments = yp_arguments(parser);
      parse_arguments_list(parser, &arguments, true);

      if (arguments.opening.type == YP_TOKEN_NOT_PROVIDED && arguments.arguments == NULL) {
        return (yp_node_t *) yp_forwarding_super_node_create(parser, &keyword, &arguments);
      }

      return (yp_node_t *) yp_super_node_create(parser, &keyword, &arguments);
    }
    case YP_TOKEN_KEYWORD_YIELD: {
      parser_lex(parser);

      yp_token_t keyword = parser->previous;
      yp_arguments_t arguments = yp_arguments(parser);
      parse_arguments_list(parser, &arguments, false);

      return (yp_node_t *) yp_yield_node_create(parser, &keyword, &arguments.opening, arguments.arguments, &arguments.closing);
    }
    case YP_TOKEN_KEYWORD_CLASS: {
      parser_lex(parser);
      yp_token_t class_keyword = parser->previous;
      yp_state_stack_push(&parser->do_loop_stack, false);

      if (accept(parser, YP_TOKEN_LESS_LESS)) {
        yp_token_t operator = parser->previous;
        yp_node_t *expression = parse_expression(parser, YP_BINDING_POWER_NOT, "Expected to find an expression after `<<`.");

        yp_parser_scope_push(parser, &class_keyword, true);
        accept_any(parser, 2, YP_TOKEN_NEWLINE, YP_TOKEN_SEMICOLON);

        yp_node_t *statements = NULL;
        if (!match_any_type_p(parser, 3, YP_TOKEN_KEYWORD_RESCUE, YP_TOKEN_KEYWORD_ENSURE, YP_TOKEN_KEYWORD_END)) {
          statements = (yp_node_t *) parse_statements(parser, YP_CONTEXT_SCLASS);
        }

        if (match_any_type_p(parser, 2, YP_TOKEN_KEYWORD_RESCUE, YP_TOKEN_KEYWORD_ENSURE)) {
          assert(statements == NULL || statements->type == YP_NODE_STATEMENTS_NODE);
          statements = (yp_node_t *) parse_rescues_as_begin(parser, (yp_statements_node_t *) statements);
        }

        expect(parser, YP_TOKEN_KEYWORD_END, "Expected `end` to close `class` statement.");

        yp_scope_node_t *scope = parser->current_scope->node;
        yp_parser_scope_pop(parser);
        yp_state_stack_pop(&parser->do_loop_stack);
        return (yp_node_t *) yp_singleton_class_node_create(parser, scope, &class_keyword, &operator, expression, statements, &parser->previous);
      }

      yp_node_t *name = parse_expression(parser, YP_BINDING_POWER_CALL, "Expected to find a class name after `class`.");
      yp_token_t inheritance_operator;
      yp_node_t *superclass;

      if (match_type_p(parser, YP_TOKEN_LESS)) {
        inheritance_operator = parser->current;
        lex_state_set(parser, YP_LEX_STATE_BEG);

        parser->command_start = true;
        parser_lex(parser);

        superclass = parse_expression(parser, YP_BINDING_POWER_COMPOSITION, "Expected to find a superclass after `<`.");
      } else {
        inheritance_operator = not_provided(parser);
        superclass = NULL;
      }

      yp_parser_scope_push(parser, &class_keyword, true);
      accept_any(parser, 2, YP_TOKEN_NEWLINE, YP_TOKEN_SEMICOLON);
      yp_node_t *statements = NULL;

      if (!match_any_type_p(parser, 3, YP_TOKEN_KEYWORD_RESCUE, YP_TOKEN_KEYWORD_ENSURE, YP_TOKEN_KEYWORD_END)) {
        yp_accepts_block_stack_push(parser, true);
        statements = (yp_node_t *) parse_statements(parser, YP_CONTEXT_CLASS);
        yp_accepts_block_stack_pop(parser);
      }

      if (match_any_type_p(parser, 2, YP_TOKEN_KEYWORD_RESCUE, YP_TOKEN_KEYWORD_ENSURE)) {
        assert(statements == NULL || statements->type == YP_NODE_STATEMENTS_NODE);
        statements = (yp_node_t *) parse_rescues_as_begin(parser, (yp_statements_node_t *) statements);
      }

      expect(parser, YP_TOKEN_KEYWORD_END, "Expected `end` to close `class` statement.");

      yp_scope_node_t *scope = parser->current_scope->node;
      yp_parser_scope_pop(parser);
      yp_state_stack_pop(&parser->do_loop_stack);
      return (yp_node_t *) yp_class_node_create(parser, scope, &class_keyword, name, &inheritance_operator, superclass, statements, &parser->previous);
    }
    case YP_TOKEN_KEYWORD_DEF: {
      yp_token_t def_keyword = parser->current;

      yp_node_t *receiver = NULL;
      yp_token_t operator = not_provided(parser);
      yp_token_t name = not_provided(parser);

      context_push(parser, YP_CONTEXT_DEF_PARAMS);
      parser_lex(parser);

      switch (parser->current.type) {
        case YP_CASE_OPERATOR:
          yp_parser_scope_push(parser, &def_keyword, true);
          lex_state_set(parser, YP_LEX_STATE_ENDFN);
          parser_lex(parser);
          name = parser->previous;
          break;
        case YP_TOKEN_IDENTIFIER: {
          yp_parser_scope_push(parser, &def_keyword, true);
          parser_lex(parser);

          if (match_any_type_p(parser, 2, YP_TOKEN_DOT, YP_TOKEN_COLON_COLON)) {
            receiver = parse_vcall(parser);

            lex_state_set(parser, YP_LEX_STATE_FNAME);
            parser_lex(parser);

            operator = parser->previous;
            name = parse_method_definition_name(parser);

            if (name.type == YP_TOKEN_MISSING) {
              yp_diagnostic_list_append(&parser->error_list, parser->previous.start, parser->previous.end, "Expected a method name after receiver.");
            }
          } else {
            name = parser->previous;
          }

          break;
        }
        case YP_TOKEN_CONSTANT:
        case YP_TOKEN_INSTANCE_VARIABLE:
        case YP_TOKEN_CLASS_VARIABLE:
        case YP_TOKEN_GLOBAL_VARIABLE:
        case YP_TOKEN_KEYWORD_NIL:
        case YP_TOKEN_KEYWORD_SELF:
        case YP_TOKEN_KEYWORD_TRUE:
        case YP_TOKEN_KEYWORD_FALSE:
        case YP_TOKEN_KEYWORD___FILE__:
        case YP_TOKEN_KEYWORD___LINE__:
        case YP_TOKEN_KEYWORD___ENCODING__: {
          yp_parser_scope_push(parser, &def_keyword, true);
          parser_lex(parser);
          yp_token_t identifier = parser->previous;

          if (match_any_type_p(parser, 2, YP_TOKEN_DOT, YP_TOKEN_COLON_COLON)) {
            lex_state_set(parser, YP_LEX_STATE_FNAME);
            parser_lex(parser);
            operator = parser->previous;

            switch (identifier.type) {
              case YP_TOKEN_CONSTANT:
                receiver = yp_constant_read_node_create(parser, &identifier);
                break;
              case YP_TOKEN_INSTANCE_VARIABLE:
                receiver = yp_instance_variable_read_node_create(parser, &identifier);
                break;
              case YP_TOKEN_CLASS_VARIABLE:
                receiver = yp_class_variable_read_node_create(parser, &identifier);
                break;
              case YP_TOKEN_GLOBAL_VARIABLE:
                receiver = (yp_node_t *) yp_global_variable_read_node_create(parser, &identifier);
                break;
              case YP_TOKEN_KEYWORD_NIL:
                receiver = (yp_node_t *) yp_nil_node_create(parser, &identifier);
                break;
              case YP_TOKEN_KEYWORD_SELF:
                receiver = (yp_node_t *) yp_self_node_create(parser, &identifier);
                break;
              case YP_TOKEN_KEYWORD_TRUE:
                receiver = (yp_node_t *) yp_true_node_create(parser, &identifier);
                break;
              case YP_TOKEN_KEYWORD_FALSE:
                receiver = (yp_node_t *)yp_false_node_create(parser, &identifier);
                break;
              case YP_TOKEN_KEYWORD___FILE__:
                receiver = (yp_node_t *) yp_source_file_node_create(parser, &identifier);
                break;
              case YP_TOKEN_KEYWORD___LINE__:
                receiver = (yp_node_t *) yp_source_line_node_create(parser, &identifier);
                break;
              case YP_TOKEN_KEYWORD___ENCODING__:
                receiver = (yp_node_t *) yp_source_encoding_node_create(parser, &identifier);
                break;
              default:
                break;
            }

            name = parse_method_definition_name(parser);
            if (name.type == YP_TOKEN_MISSING) {
              yp_diagnostic_list_append(&parser->error_list, parser->previous.start, parser->previous.end, "Expected a method name after receiver.");
            }
          } else {
            name = identifier;
          }
          break;
        }
        case YP_TOKEN_PARENTHESIS_LEFT: {
          parser_lex(parser);
          yp_token_t lparen = parser->previous;
          yp_node_t *expression = parse_expression(parser, YP_BINDING_POWER_STATEMENT, "Expected to be able to parse receiver.");

          expect(parser, YP_TOKEN_PARENTHESIS_RIGHT, "Expected closing ')' for receiver.");
          yp_token_t rparen = parser->previous;

          lex_state_set(parser, YP_LEX_STATE_FNAME);
          expect_any(parser, "Expected '.' or '::' after receiver", 2, YP_TOKEN_DOT, YP_TOKEN_COLON_COLON);

          operator = parser->previous;
          receiver = (yp_node_t *) yp_parentheses_node_create(parser, &lparen, expression, &rparen);

          yp_parser_scope_push(parser, &def_keyword, true);
          name = parse_method_definition_name(parser);
          break;
        }
        default:
          yp_parser_scope_push(parser, &def_keyword, true);
          name = parse_method_definition_name(parser);

          if (name.type == YP_TOKEN_MISSING) {
            yp_diagnostic_list_append(&parser->error_list, parser->previous.start, parser->previous.end, "Expected a method name after receiver.");
          }
          break;
      }

      yp_token_t lparen;
      yp_token_t rparen;
      yp_parameters_node_t *params;

      switch (parser->current.type) {
        case YP_TOKEN_PARENTHESIS_LEFT: {
          parser_lex(parser);
          lparen = parser->previous;

          if (match_type_p(parser, YP_TOKEN_PARENTHESIS_RIGHT)) {
            params = NULL;
          } else {
            params = parse_parameters(parser, YP_BINDING_POWER_DEFINED, true, false);
          }

          lex_state_set(parser, YP_LEX_STATE_BEG);
          parser->command_start = true;

          expect(parser, YP_TOKEN_PARENTHESIS_RIGHT, "Expected ')' after left parenthesis.");
          rparen = parser->previous;
          break;
        }
        case YP_CASE_PARAMETER: {
          lparen = not_provided(parser);
          rparen = not_provided(parser);
          params = parse_parameters(parser, YP_BINDING_POWER_DEFINED, false, false);
          break;
        }
        default: {
          lparen = not_provided(parser);
          rparen = not_provided(parser);
          params = NULL;
          break;
        }
      }

      context_pop(parser);
      yp_node_t *statements = NULL;
      yp_token_t equal;
      yp_token_t end_keyword;

      if (accept(parser, YP_TOKEN_EQUAL)) {
        equal = parser->previous;

        context_push(parser, YP_CONTEXT_DEF);
        statements = (yp_node_t *) yp_statements_node_create(parser);

        yp_node_t *statement = parse_expression(parser, YP_BINDING_POWER_MODIFIER_RESCUE, "Expected to be able to parse body of endless method definition.");
        yp_statements_node_body_append((yp_statements_node_t *) statements, statement);

        context_pop(parser);
        end_keyword = not_provided(parser);
      } else {
        equal = not_provided(parser);

        if (lparen.type == YP_TOKEN_NOT_PROVIDED) {
          lex_state_set(parser, YP_LEX_STATE_BEG);
          parser->command_start = true;
          expect_any(parser, "Expected a terminator after the parameters", 2, YP_TOKEN_NEWLINE, YP_TOKEN_SEMICOLON);
        } else {
          accept_any(parser, 2, YP_TOKEN_NEWLINE, YP_TOKEN_SEMICOLON);
        }

        yp_accepts_block_stack_push(parser, true);
        yp_state_stack_push(&parser->do_loop_stack, false);

        if (!match_any_type_p(parser, 3, YP_TOKEN_KEYWORD_RESCUE, YP_TOKEN_KEYWORD_ENSURE, YP_TOKEN_KEYWORD_END)) {
          statements = (yp_node_t *) parse_statements(parser, YP_CONTEXT_DEF);
        }

        if (match_any_type_p(parser, 2, YP_TOKEN_KEYWORD_RESCUE, YP_TOKEN_KEYWORD_ENSURE)) {
          assert(statements == NULL || statements->type == YP_NODE_STATEMENTS_NODE);
          statements = (yp_node_t *) parse_rescues_as_begin(parser, (yp_statements_node_t *) statements);
        }

        yp_accepts_block_stack_pop(parser);
        yp_state_stack_pop(&parser->do_loop_stack);
        expect(parser, YP_TOKEN_KEYWORD_END, "Expected `end` to close `def` statement.");
        end_keyword = parser->previous;
      }

      yp_scope_node_t *scope = parser->current_scope->node;
      yp_parser_scope_pop(parser);

      return (yp_node_t *) yp_def_node_create(
        parser,
        &name,
        receiver,
        params,
        statements,
        scope,
        &def_keyword,
        &operator,
        &lparen,
        &rparen,
        &equal,
        &end_keyword
      );
    }
    case YP_TOKEN_KEYWORD_DEFINED: {
      parser_lex(parser);
      yp_token_t keyword = parser->previous;

      yp_token_t lparen;
      yp_token_t rparen;
      yp_node_t *expression;

      if (accept(parser, YP_TOKEN_PARENTHESIS_LEFT)) {
        lparen = parser->previous;
        expression = parse_expression(parser, YP_BINDING_POWER_COMPOSITION, "Expected expression after `defined?`.");

        if (parser->recovering) {
          rparen = not_provided(parser);
        } else {
          expect(parser, YP_TOKEN_PARENTHESIS_RIGHT, "Expected ')' after 'defined?' expression.");
          rparen = parser->previous;
        }
      } else {
        lparen = not_provided(parser);
        rparen = not_provided(parser);
        expression = parse_expression(parser, YP_BINDING_POWER_DEFINED, "Expected expression after `defined?`.");
      }

      return (yp_node_t *) yp_defined_node_create(
        parser,
        &lparen,
        expression,
        &rparen,
        &(yp_location_t) { .start = keyword.start, .end = keyword.end }
      );
    }
    case YP_TOKEN_KEYWORD_END_UPCASE: {
      parser_lex(parser);
      yp_token_t keyword = parser->previous;

      expect(parser, YP_TOKEN_BRACE_LEFT, "Expected '{' after 'END'.");
      yp_token_t opening = parser->previous;
      yp_statements_node_t *statements = parse_statements(parser, YP_CONTEXT_POSTEXE);

      expect(parser, YP_TOKEN_BRACE_RIGHT, "Expected '}' after 'END' statements.");
      return (yp_node_t *) yp_post_execution_node_create(parser, &keyword, &opening, statements, &parser->previous);
    }
    case YP_TOKEN_KEYWORD_FALSE:
      parser_lex(parser);
      return (yp_node_t *)yp_false_node_create(parser, &parser->previous);
    case YP_TOKEN_KEYWORD_FOR: {
      parser_lex(parser);
      yp_token_t for_keyword = parser->previous;

      yp_node_t *index = parse_targets(parser, NULL, YP_BINDING_POWER_INDEX);
      yp_state_stack_push(&parser->do_loop_stack, true);

      expect(parser, YP_TOKEN_KEYWORD_IN, "Expected keyword in.");
      yp_token_t in_keyword = parser->previous;

      yp_node_t *collection = parse_expression(parser, YP_BINDING_POWER_COMPOSITION, "Expected collection.");
      yp_state_stack_pop(&parser->do_loop_stack);

      yp_token_t do_keyword;
      if (accept(parser, YP_TOKEN_KEYWORD_DO_LOOP)) {
        do_keyword = parser->previous;
      } else {
        do_keyword = not_provided(parser);
      }

      accept_any(parser, 2, YP_TOKEN_SEMICOLON, YP_TOKEN_NEWLINE);
      yp_statements_node_t *statements = NULL;

      if (!accept(parser, YP_TOKEN_KEYWORD_END)) {
        statements = parse_statements(parser, YP_CONTEXT_FOR);
        expect(parser, YP_TOKEN_KEYWORD_END, "Expected `end` to close for loop.");
      }

      return (yp_node_t *) yp_for_node_create(parser, index, collection, statements, &for_keyword, &in_keyword, &do_keyword, &parser->previous);
    }
    case YP_TOKEN_KEYWORD_IF:
      parser_lex(parser);
      return parse_conditional(parser, YP_CONTEXT_IF);
    case YP_TOKEN_KEYWORD_UNDEF: {
      parser_lex(parser);
      yp_undef_node_t *undef = yp_undef_node_create(parser, &parser->previous);
      yp_node_t *name = parse_undef_argument(parser);

      if (name->type != YP_NODE_MISSING_NODE) {
        yp_undef_node_append(undef, name);

        while (match_type_p(parser, YP_TOKEN_COMMA)) {
          lex_state_set(parser, YP_LEX_STATE_FNAME | YP_LEX_STATE_FITEM);
          parser_lex(parser);
          name = parse_undef_argument(parser);
          if (name->type == YP_NODE_MISSING_NODE) break;

          yp_undef_node_append(undef, name);
        }
      }

      return (yp_node_t *) undef;
    }
    case YP_TOKEN_KEYWORD_NOT: {
      parser_lex(parser);

      yp_token_t message = parser->previous;
      yp_arguments_t arguments = yp_arguments(parser);
      yp_node_t *receiver = NULL;

      if (accept(parser, YP_TOKEN_PARENTHESIS_LEFT)) {
        arguments.opening = parser->previous;

        if (accept(parser, YP_TOKEN_PARENTHESIS_RIGHT)) {
          arguments.closing = parser->previous;
        } else {
          receiver = parse_expression(parser, YP_BINDING_POWER_COMPOSITION, "Expected expression after `not`.");

          if (!parser->recovering) {
            expect(parser, YP_TOKEN_PARENTHESIS_RIGHT, "Expected ')' after 'not' expression.");
            arguments.closing = parser->previous;
          }
        }
      } else {
        receiver = parse_expression(parser, YP_BINDING_POWER_DEFINED, "Expected expression after `not`.");
      }

      return yp_call_node_not_create(parser, receiver, &message, &arguments);
    }
    case YP_TOKEN_KEYWORD_UNLESS:
      parser_lex(parser);
      return parse_conditional(parser, YP_CONTEXT_UNLESS);
    case YP_TOKEN_KEYWORD_MODULE: {
      parser_lex(parser);

      yp_token_t module_keyword = parser->previous;
      yp_node_t *name = parse_expression(parser, YP_BINDING_POWER_CALL, "Expected to find a module name after `module`.");

      // If we can recover from a syntax error that occurred while parsing the
      // name of the module, then we'll handle that here.
      if (name->type == YP_NODE_MISSING_NODE) {
        yp_scope_node_t *scope = yp_scope_node_create(parser, &module_keyword);
        yp_token_t end_keyword = (yp_token_t) { .type = YP_TOKEN_MISSING, .start = parser->previous.end, .end = parser->previous.end };
        return (yp_node_t *) yp_module_node_create(parser, scope, &module_keyword, name, NULL, &end_keyword);
      }

      while (accept(parser, YP_TOKEN_COLON_COLON)) {
        yp_token_t double_colon = parser->previous;

        expect(parser, YP_TOKEN_CONSTANT, "Expected to find a module name after `::`.");
        yp_node_t *constant = yp_constant_read_node_create(parser, &parser->previous);

        name = (yp_node_t *)yp_constant_path_node_create(parser, name, &double_colon, constant);
      }

      yp_parser_scope_push(parser, &module_keyword, true);
      accept_any(parser, 2, YP_TOKEN_SEMICOLON, YP_TOKEN_NEWLINE);
      yp_node_t *statements = NULL;

      if (!match_any_type_p(parser, 3, YP_TOKEN_KEYWORD_RESCUE, YP_TOKEN_KEYWORD_ENSURE, YP_TOKEN_KEYWORD_END)) {
        yp_accepts_block_stack_push(parser, true);
        statements = (yp_node_t *) parse_statements(parser, YP_CONTEXT_MODULE);
        yp_accepts_block_stack_pop(parser);
      }

      if (match_any_type_p(parser, 2, YP_TOKEN_KEYWORD_RESCUE, YP_TOKEN_KEYWORD_ENSURE)) {
        assert(statements == NULL || statements->type == YP_NODE_STATEMENTS_NODE);
        statements = (yp_node_t *) parse_rescues_as_begin(parser, (yp_statements_node_t *) statements);
      }

      yp_scope_node_t *scope = parser->current_scope->node;
      yp_parser_scope_pop(parser);

      expect(parser, YP_TOKEN_KEYWORD_END, "Expected `end` to close `module` statement.");

      if (context_def_p(parser)) {
        yp_diagnostic_list_append(&parser->error_list, module_keyword.start, module_keyword.end, "Module definition in method body");
      }

      return (yp_node_t *) yp_module_node_create(parser, scope, &module_keyword, name, statements, &parser->previous);
    }
    case YP_TOKEN_KEYWORD_NIL:
      parser_lex(parser);
      return (yp_node_t *) yp_nil_node_create(parser, &parser->previous);
    case YP_TOKEN_KEYWORD_REDO:
      parser_lex(parser);
      return (yp_node_t *) yp_redo_node_create(parser, &parser->previous);
    case YP_TOKEN_KEYWORD_RETRY:
      parser_lex(parser);
      return (yp_node_t *) yp_retry_node_create(parser, &parser->previous);
    case YP_TOKEN_KEYWORD_SELF:
      parser_lex(parser);
      return (yp_node_t *) yp_self_node_create(parser, &parser->previous);
    case YP_TOKEN_KEYWORD_TRUE:
      parser_lex(parser);
      return (yp_node_t *) yp_true_node_create(parser, &parser->previous);
    case YP_TOKEN_KEYWORD_UNTIL: {
      yp_state_stack_push(&parser->do_loop_stack, true);
      parser_lex(parser);
      yp_token_t keyword = parser->previous;

      yp_node_t *predicate = parse_expression(parser, YP_BINDING_POWER_COMPOSITION, "Expected predicate expression after `until`.");
      yp_state_stack_pop(&parser->do_loop_stack);

      accept_any(parser, 3, YP_TOKEN_KEYWORD_DO_LOOP, YP_TOKEN_NEWLINE, YP_TOKEN_SEMICOLON);
      yp_statements_node_t *statements = NULL;

      if (!accept(parser, YP_TOKEN_KEYWORD_END)) {
        statements = parse_statements(parser, YP_CONTEXT_UNTIL);
        accept_any(parser, 2, YP_TOKEN_NEWLINE, YP_TOKEN_SEMICOLON);
        expect(parser, YP_TOKEN_KEYWORD_END, "Expected `end` to close `until` statement.");
      }

      return (yp_node_t *) yp_until_node_create(parser, &keyword, predicate, statements);
    }
    case YP_TOKEN_KEYWORD_WHILE: {
      yp_state_stack_push(&parser->do_loop_stack, true);
      parser_lex(parser);
      yp_token_t keyword = parser->previous;

      yp_node_t *predicate = parse_expression(parser, YP_BINDING_POWER_COMPOSITION, "Expected predicate expression after `while`.");
      yp_state_stack_pop(&parser->do_loop_stack);

      accept_any(parser, 3, YP_TOKEN_KEYWORD_DO_LOOP, YP_TOKEN_NEWLINE, YP_TOKEN_SEMICOLON);
      yp_statements_node_t *statements = NULL;

      if (!accept(parser, YP_TOKEN_KEYWORD_END)) {
        statements = parse_statements(parser, YP_CONTEXT_WHILE);
        accept_any(parser, 2, YP_TOKEN_NEWLINE, YP_TOKEN_SEMICOLON);
        expect(parser, YP_TOKEN_KEYWORD_END, "Expected `end` to close `while` statement.");
      }

      return (yp_node_t *) yp_while_node_create(parser, &keyword, predicate, statements);
    }
    case YP_TOKEN_PERCENT_LOWER_I: {
      parser_lex(parser);
      yp_token_t opening = parser->previous;
      yp_array_node_t *array = yp_array_node_create(parser, &opening, &opening);

      while (!match_any_type_p(parser, 2, YP_TOKEN_STRING_END, YP_TOKEN_EOF)) {
        if (yp_array_node_size(array) == 0) {
          accept(parser, YP_TOKEN_WORDS_SEP);
        } else {
          expect(parser, YP_TOKEN_WORDS_SEP, "Expected a separator for the symbols in a `%i` list.");
          if (match_type_p(parser, YP_TOKEN_STRING_END)) break;
        }

        if (match_type_p(parser, YP_TOKEN_STRING_END)) break;
        expect(parser, YP_TOKEN_STRING_CONTENT, "Expected a symbol in a `%i` list.");

        yp_token_t opening = not_provided(parser);
        yp_token_t closing = not_provided(parser);

        yp_node_t *symbol = (yp_node_t *) yp_symbol_node_create_and_unescape(parser, &opening, &parser->previous, &closing);
        yp_array_node_elements_append(array, symbol);
      }

      expect(parser, YP_TOKEN_STRING_END, "Expected a closing delimiter for a `%i` list.");
      yp_array_node_close_set(array, &parser->previous);

      return (yp_node_t *) array;
    }
    case YP_TOKEN_PERCENT_UPPER_I: {
      parser_lex(parser);
      yp_token_t opening = parser->previous;
      yp_array_node_t *array = yp_array_node_create(parser, &opening, &opening);

      // This is the current node that we are parsing that will be added to the
      // list of elements.
      yp_node_t *current = NULL;

      while (!match_any_type_p(parser, 2, YP_TOKEN_STRING_END, YP_TOKEN_EOF)) {
        switch (parser->current.type) {
          case YP_TOKEN_WORDS_SEP: {
            if (current == NULL) {
              // If we hit a separator before we have any content, then we don't
              // need to do anything.
            } else {
              // If we hit a separator after we've hit content, then we need to
              // append that content to the list and reset the current node.
              yp_array_node_elements_append(array, current);
              current = NULL;
            }

            parser_lex(parser);
            break;
          }
          case YP_TOKEN_STRING_CONTENT: {
            yp_token_t opening = not_provided(parser);
            yp_token_t closing = not_provided(parser);

            if (current == NULL) {
              // If we hit content and the current node is NULL, then this is
              // the first string content we've seen. In that case we're going
              // to create a new string node and set that to the current.
              parser_lex(parser);
              current = (yp_node_t *) yp_symbol_node_create_and_unescape(parser, &opening, &parser->previous, &closing);
            } else if (current->type == YP_NODE_INTERPOLATED_SYMBOL_NODE) {
              // If we hit string content and the current node is an
              // interpolated string, then we need to append the string content
              // to the list of child nodes.
              yp_node_t *part = parse_string_part(parser);
              yp_node_list_append(parser, current, &current->as.interpolated_symbol_node.parts, part);
            } else {
              assert(false && "unreachable");
            }

            break;
          }
          case YP_TOKEN_EMBVAR: {
            if (current == NULL) {
              // If we hit an embedded variable and the current node is NULL,
              // then this is the start of a new string. We'll set the current
              // node to a new interpolated string.
              yp_token_t opening = not_provided(parser);
              yp_token_t closing = not_provided(parser);
              current = yp_interpolated_symbol_node_create(parser, &opening, NULL, &closing);
            } else if (current->type == YP_NODE_SYMBOL_NODE) {
              // If we hit an embedded variable and the current node is a string
              // node, then we'll convert the current into an interpolated
              // string and add the string node to the list of parts.
              yp_token_t opening = not_provided(parser);
              yp_token_t closing = not_provided(parser);
              yp_node_t *interpolated = yp_interpolated_symbol_node_create(parser, &opening, NULL, &closing);

              current = (yp_node_t *) yp_symbol_node_to_string_node(parser, (yp_symbol_node_t *) current);
              yp_node_list_append(parser, interpolated, &interpolated->as.interpolated_symbol_node.parts, current);
              current = interpolated;
            } else {
              // If we hit an embedded variable and the current node is an
              // interpolated string, then we'll just add the embedded variable.
            }

            yp_node_t *part = parse_string_part(parser);
            yp_node_list_append(parser, current, &current->as.interpolated_symbol_node.parts, part);
            break;
          }
          case YP_TOKEN_EMBEXPR_BEGIN: {
            if (current == NULL) {
              // If we hit an embedded expression and the current node is NULL,
              // then this is the start of a new string. We'll set the current
              // node to a new interpolated string.
              yp_token_t opening = not_provided(parser);
              yp_token_t closing = not_provided(parser);
              current = yp_interpolated_symbol_node_create(parser, &opening, NULL, &closing);
            } else if (current->type == YP_NODE_SYMBOL_NODE) {
              // If we hit an embedded expression and the current node is a
              // string node, then we'll convert the current into an
              // interpolated string and add the string node to the list of
              // parts.
              yp_token_t opening = not_provided(parser);
              yp_token_t closing = not_provided(parser);
              yp_node_t *interpolated = yp_interpolated_symbol_node_create(parser, &opening, NULL, &closing);

              current = (yp_node_t *) yp_symbol_node_to_string_node(parser, (yp_symbol_node_t *) current);
              yp_node_list_append(parser, interpolated, &interpolated->as.interpolated_symbol_node.parts, current);
              current = interpolated;
            } else if (current->type == YP_NODE_INTERPOLATED_SYMBOL_NODE) {
              // If we hit an embedded expression and the current node is an
              // interpolated string, then we'll just continue on.
            } else {
              assert(false && "unreachable");
            }

            yp_node_t *part = parse_string_part(parser);
            yp_node_list_append(parser, current, &current->as.interpolated_symbol_node.parts, part);
            break;
          }
          default:
            expect(parser, YP_TOKEN_STRING_CONTENT, "Expected a symbol in a `%I` list.");
            parser_lex(parser);
            break;
        }
      }

      // If we have a current node, then we need to append it to the list.
      if (current) {
        yp_array_node_elements_append(array, current);
      }

      expect(parser, YP_TOKEN_STRING_END, "Expected a closing delimiter for a `%I` list.");
      yp_array_node_close_set(array, &parser->previous);

      return (yp_node_t *) array;
    }
    case YP_TOKEN_PERCENT_LOWER_W: {
      parser_lex(parser);
      yp_token_t opening = parser->previous;
      yp_array_node_t *array = yp_array_node_create(parser, &opening, &opening);

      // skip all leading whitespaces
      accept(parser, YP_TOKEN_WORDS_SEP);

      while (!match_any_type_p(parser, 2, YP_TOKEN_STRING_END, YP_TOKEN_EOF)) {
        if (yp_array_node_size(array) == 0) {
          accept(parser, YP_TOKEN_WORDS_SEP);
        } else {
          expect(parser, YP_TOKEN_WORDS_SEP, "Expected a separator for the strings in a `%w` list.");
          if (match_type_p(parser, YP_TOKEN_STRING_END)) break;
        }
        expect(parser, YP_TOKEN_STRING_CONTENT, "Expected a string in a `%w` list.");

        yp_token_t opening = not_provided(parser);
        yp_token_t closing = not_provided(parser);
        yp_node_t *string = (yp_node_t *) yp_string_node_create_and_unescape(parser, &opening, &parser->previous, &closing, YP_UNESCAPE_MINIMAL);
        yp_array_node_elements_append(array, string);
      }

      expect(parser, YP_TOKEN_STRING_END, "Expected a closing delimiter for a `%w` list.");
      yp_array_node_close_set(array, &parser->previous);

      return (yp_node_t *) array;
    }
    case YP_TOKEN_PERCENT_UPPER_W: {
      parser_lex(parser);
      yp_token_t opening = parser->previous;
      yp_array_node_t *array = yp_array_node_create(parser, &opening, &opening);

      // This is the current node that we are parsing that will be added to the
      // list of elements.
      yp_node_t *current = NULL;

      while (!match_any_type_p(parser, 2, YP_TOKEN_STRING_END, YP_TOKEN_EOF)) {
        switch (parser->current.type) {
          case YP_TOKEN_WORDS_SEP: {
            if (current == NULL) {
              // If we hit a separator before we have any content, then we don't
              // need to do anything.
            } else {
              // If we hit a separator after we've hit content, then we need to
              // append that content to the list and reset the current node.
              yp_array_node_elements_append(array, current);
              current = NULL;
            }

            parser_lex(parser);
            break;
          }
          case YP_TOKEN_STRING_CONTENT: {
            if (current == NULL) {
              // If we hit content and the current node is NULL, then this is
              // the first string content we've seen. In that case we're going
              // to create a new string node and set that to the current.
              current = parse_string_part(parser);
            } else if (current->type == YP_NODE_INTERPOLATED_STRING_NODE) {
              // If we hit string content and the current node is an
              // interpolated string, then we need to append the string content
              // to the list of child nodes.
              yp_node_t *part = parse_string_part(parser);
              yp_node_list_append(parser, current, &current->as.interpolated_string_node.parts, part);
            } else {
              assert(false && "unreachable");
            }

            break;
          }
          case YP_TOKEN_EMBVAR: {
            if (current == NULL) {
              // If we hit an embedded variable and the current node is NULL,
              // then this is the start of a new string. We'll set the current
              // node to a new interpolated string.
              yp_token_t opening = not_provided(parser);
              yp_token_t closing = not_provided(parser);
              current = yp_interpolated_string_node_create(parser, &opening, NULL, &closing);
            } else if (current->type == YP_NODE_STRING_NODE) {
              // If we hit an embedded variable and the current node is a string
              // node, then we'll convert the current into an interpolated
              // string and add the string node to the list of parts.
              yp_token_t opening = not_provided(parser);
              yp_token_t closing = not_provided(parser);
              yp_node_t *interpolated = yp_interpolated_string_node_create(parser, &opening, NULL, &closing);

              yp_node_list_append(parser, interpolated, &interpolated->as.interpolated_string_node.parts, current);
              current = interpolated;
            } else {
              // If we hit an embedded variable and the current node is an
              // interpolated string, then we'll just add the embedded variable.
            }

            yp_node_t *part = parse_string_part(parser);
            yp_node_list_append(parser, current, &current->as.interpolated_string_node.parts, part);
            break;
          }
          case YP_TOKEN_EMBEXPR_BEGIN: {
            if (current == NULL) {
              // If we hit an embedded expression and the current node is NULL,
              // then this is the start of a new string. We'll set the current
              // node to a new interpolated string.
              yp_token_t opening = not_provided(parser);
              yp_token_t closing = not_provided(parser);
              current = yp_interpolated_string_node_create(parser, &opening, NULL, &closing);
            } else if (current->type == YP_NODE_STRING_NODE) {
              // If we hit an embedded expression and the current node is a
              // string node, then we'll convert the current into an
              // interpolated string and add the string node to the list of
              // parts.
              yp_token_t opening = not_provided(parser);
              yp_token_t closing = not_provided(parser);
              yp_node_t *interpolated = yp_interpolated_string_node_create(parser, &opening, NULL, &closing);
              yp_node_list_append(parser, interpolated, &interpolated->as.interpolated_string_node.parts, current);
              current = interpolated;
            } else if (current->type == YP_NODE_INTERPOLATED_STRING_NODE) {
              // If we hit an embedded expression and the current node is an
              // interpolated string, then we'll just continue on.
            } else {
              assert(false && "unreachable");
            }

            yp_node_t *part = parse_string_part(parser);
            yp_node_list_append(parser, current, &current->as.interpolated_string_node.parts, part);
            break;
          }
          default:
            expect(parser, YP_TOKEN_STRING_CONTENT, "Expected a string in a `%W` list.");
            parser_lex(parser);
            break;
        }
      }

      // If we have a current node, then we need to append it to the list.
      if (current) {
        yp_array_node_elements_append(array, current);
      }

      expect(parser, YP_TOKEN_STRING_END, "Expected a closing delimiter for a `%W` list.");
      yp_array_node_close_set(array, &parser->previous);

      return (yp_node_t *) array;
    }
    case YP_TOKEN_RATIONAL_NUMBER:
      parser_lex(parser);
      return (yp_node_t *) yp_rational_node_create(parser, &parser->previous);
    case YP_TOKEN_REGEXP_BEGIN: {
      yp_token_t opening = parser->current;
      parser_lex(parser);

      if (match_type_p(parser, YP_TOKEN_REGEXP_END)) {
        // If we get here, then we have an end immediately after a start. In
        // that case we'll create an empty content token and return an
        // uninterpolated regular expression.
        yp_token_t content = (yp_token_t) {
          .type = YP_TOKEN_STRING_CONTENT,
          .start = parser->previous.end,
          .end = parser->previous.end
        };

        parser_lex(parser);
        return (yp_node_t *) yp_regular_expression_node_create_and_unescape(parser, &opening, &content, &parser->previous, YP_UNESCAPE_ALL);
      }

      yp_node_t *node;

      if (match_type_p(parser, YP_TOKEN_STRING_CONTENT)) {
        // In this case we've hit string content so we know the regular
        // expression at least has something in it. We'll need to check if the
        // following token is the end (in which case we can return a plain
        // regular expression) or if it's not then it has interpolation.
        yp_token_t content = parser->current;
        parser_lex(parser);

        // If we hit an end, then we can create a regular expression node
        // without interpolation, which can be represented more succinctly and
        // more easily compiled.
        if (accept(parser, YP_TOKEN_REGEXP_END)) {
          return (yp_node_t *) yp_regular_expression_node_create_and_unescape(parser, &opening, &content, &parser->previous, YP_UNESCAPE_ALL);
        }

        // If we get here, then we have interpolation so we'll need to create
        // a regular expression node with interpolation.
        node = yp_interpolated_regular_expression_node_create(parser, &opening, &opening);

        yp_token_t opening = not_provided(parser);
        yp_token_t closing = not_provided(parser);
        yp_node_t *part = (yp_node_t *) yp_string_node_create_and_unescape(parser, &opening, &parser->previous, &closing, YP_UNESCAPE_ALL);

        yp_node_list_append(parser, node, &node->as.interpolated_regular_expression_node.parts, part);
      } else {
        // If the first part of the body of the regular expression is not a
        // string content, then we have interpolation and we need to create an
        // interpolated regular expression node.
        node = yp_interpolated_regular_expression_node_create(parser, &opening, &opening);
      }

      // Now that we're here and we have interpolation, we'll parse all of the
      // parts into the list.
      while (!match_any_type_p(parser, 2, YP_TOKEN_REGEXP_END, YP_TOKEN_EOF)) {
        yp_node_t *part = parse_string_part(parser);
        if (part != NULL) {
          yp_node_list_append(parser, node, &node->as.interpolated_regular_expression_node.parts, part);
        }
      }

      expect(parser, YP_TOKEN_REGEXP_END, "Expected a closing delimiter for a regular expression.");
      node->as.interpolated_regular_expression_node.closing = parser->previous;
      node->location.end = parser->previous.end;

      return node;
    }
    case YP_TOKEN_BACKTICK:
    case YP_TOKEN_PERCENT_LOWER_X: {
      parser_lex(parser);
      yp_token_t opening = parser->previous;

      // When we get here, we don't know if this string is going to have
      // interpolation or not, even though it is allowed. Still, we want to be
      // able to return a string node without interpolation if we can since
      // it'll be faster.
      if (match_type_p(parser, YP_TOKEN_STRING_END)) {
        // If we get here, then we have an end immediately after a start. In
        // that case we'll create an empty content token and return an
        // uninterpolated string.
        yp_token_t content = (yp_token_t) {
          .type = YP_TOKEN_STRING_CONTENT,
          .start = parser->previous.end,
          .end = parser->previous.end
        };

        parser_lex(parser);
        return (yp_node_t *) yp_xstring_node_create(parser, &opening, &content, &parser->previous);
      }

      yp_node_t *node;

      if (match_type_p(parser, YP_TOKEN_STRING_CONTENT)) {
        // In this case we've hit string content so we know the string at least
        // has something in it. We'll need to check if the following token is
        // the end (in which case we can return a plain string) or if it's not
        // then it has interpolation.
        yp_token_t content = parser->current;
        parser_lex(parser);

        if (accept(parser, YP_TOKEN_STRING_END)) {
          return (yp_node_t *) yp_xstring_node_create_and_unescape(parser, &opening, &content, &parser->previous);
        }

        // If we get here, then we have interpolation so we'll need to create
        // a string node with interpolation.
        node = yp_interpolated_xstring_node_create(parser, &opening, &opening);

        yp_token_t opening = not_provided(parser);
        yp_token_t closing = not_provided(parser);
        yp_node_t *part = (yp_node_t *) yp_string_node_create_and_unescape(parser, &opening, &parser->previous, &closing, YP_UNESCAPE_ALL);
        yp_node_list_append(parser, node, &node->as.interpolated_x_string_node.parts, part);
      } else {
        // If the first part of the body of the string is not a string content,
        // then we have interpolation and we need to create an interpolated
        // string node.
        node = yp_interpolated_xstring_node_create(parser, &opening, &opening);
      }

      while (!match_any_type_p(parser, 2, YP_TOKEN_STRING_END, YP_TOKEN_EOF)) {
        yp_node_t *part = parse_string_part(parser);
        if (part != NULL) yp_node_list_append(parser, node, &node->as.interpolated_x_string_node.parts, part);
      }

      expect(parser, YP_TOKEN_STRING_END, "Expected a closing delimiter for an xstring.");
      node->as.interpolated_x_string_node.closing = parser->previous;
      node->location.end = parser->previous.end;

      return node;
    }
    case YP_TOKEN_USTAR: {
      parser_lex(parser);

      // * operators at the beginning of expressions are only valid in the
      // context of a multiple assignment. We enforce that here. We'll still lex
      // past it though and create a missing node place.
      if (binding_power != YP_BINDING_POWER_STATEMENT) {
        return (yp_node_t *) yp_missing_node_create(parser, parser->previous.start, parser->previous.end);
      }

      yp_token_t operator = parser->previous;
      yp_node_t *name = NULL;

      if (token_begins_expression_p(parser->current.type)) {
        name = parse_expression(parser, YP_BINDING_POWER_INDEX, "Expected an expression after '*'.");
      }

      yp_node_t *splat = (yp_node_t *) yp_splat_node_create(parser, &operator, name);
      return parse_targets(parser, splat, YP_BINDING_POWER_INDEX);
    }
    case YP_TOKEN_BANG: {
      parser_lex(parser);

      yp_token_t operator = parser->previous;
      yp_node_t *receiver = parse_expression(parser, yp_binding_powers[parser->previous.type].right, "Expected a receiver after unary !.");
      yp_node_t *node = yp_call_node_unary_create(parser, &operator, receiver, "!");

      return node;
    }
    case YP_TOKEN_TILDE: {
      parser_lex(parser);

      yp_token_t operator = parser->previous;
      yp_node_t *receiver = parse_expression(parser, yp_binding_powers[parser->previous.type].right, "Expected a receiver after unary ~.");
      yp_node_t *node = yp_call_node_unary_create(parser, &operator, receiver, "~");

      return node;
    }
    case YP_TOKEN_UMINUS:
    case YP_TOKEN_UMINUS_NUM: {
      parser_lex(parser);

      yp_token_t operator = parser->previous;
      yp_node_t *receiver = parse_expression(parser, yp_binding_powers[parser->previous.type].right, "Expected a receiver after unary -.");
      yp_node_t *node = yp_call_node_unary_create(parser, &operator, receiver, "-@");

      return node;
    }
    case YP_TOKEN_MINUS_GREATER: {
      int previous_lambda_enclosure_nesting = parser->lambda_enclosure_nesting;
      parser->lambda_enclosure_nesting = parser->enclosure_nesting;

      yp_accepts_block_stack_push(parser, true);
      parser_lex(parser);

      yp_token_t opening = parser->previous;
      yp_parser_scope_push(parser, &opening, false);

      yp_token_t lparen;
      yp_token_t rparen;
      yp_block_parameters_node_t *params;

      switch (parser->current.type) {
        case YP_TOKEN_PARENTHESIS_LEFT: {
          parser_lex(parser);
          lparen = parser->previous;

          if (match_type_p(parser, YP_TOKEN_PARENTHESIS_RIGHT)) {
            params = NULL;
          } else {
            params = parse_block_parameters(parser, false);
          }

          accept(parser, YP_TOKEN_NEWLINE);
          expect(parser, YP_TOKEN_PARENTHESIS_RIGHT, "Expected ')' after left parenthesis.");
          rparen = parser->previous;
          break;
        }
        case YP_CASE_PARAMETER: {
          lparen = not_provided(parser);
          rparen = not_provided(parser);
          params = parse_block_parameters(parser, false);
          break;
        }
        default: {
          lparen = not_provided(parser);
          rparen = not_provided(parser);
          params = NULL;
          break;
        }
      }

      yp_node_t *body = NULL;
      parser->lambda_enclosure_nesting = previous_lambda_enclosure_nesting;

      if (accept(parser, YP_TOKEN_LAMBDA_BEGIN)) {
        if (!accept(parser, YP_TOKEN_BRACE_RIGHT)) {
          body = (yp_node_t *) parse_statements(parser, YP_CONTEXT_LAMBDA_BRACES);
          expect(parser, YP_TOKEN_BRACE_RIGHT, "Expecting '}' to close lambda block.");
        }
      } else {
        expect(parser, YP_TOKEN_KEYWORD_DO, "Expected a 'do' keyword or a '{' to open lambda block.");

        if (!match_any_type_p(parser, 3, YP_TOKEN_KEYWORD_END, YP_TOKEN_KEYWORD_RESCUE, YP_TOKEN_KEYWORD_ENSURE)) {
          body = (yp_node_t *) parse_statements(parser, YP_CONTEXT_LAMBDA_DO_END);
        }

        if (match_any_type_p(parser, 2, YP_TOKEN_KEYWORD_RESCUE, YP_TOKEN_KEYWORD_ENSURE)) {
          assert(body == NULL || body->type == YP_NODE_STATEMENTS_NODE);
          body = (yp_node_t *) parse_rescues_as_begin(parser, (yp_statements_node_t *) body);
        }

        expect(parser, YP_TOKEN_KEYWORD_END, "Expecting 'end' keyword to close lambda block.");
      }

      yp_scope_node_t *scope = parser->current_scope->node;
      yp_parser_scope_pop(parser);
      yp_accepts_block_stack_pop(parser);
      return (yp_node_t *) yp_lambda_node_create(parser, scope, &opening, &lparen, params, &rparen, body);
    }
    case YP_TOKEN_UPLUS: {
      parser_lex(parser);

      yp_token_t operator = parser->previous;
      yp_node_t *receiver = parse_expression(parser, yp_binding_powers[parser->previous.type].right, "Expected a receiver after unary +.");
      yp_node_t *node = yp_call_node_unary_create(parser, &operator, receiver, "+@");

      return node;
    }
    case YP_TOKEN_STRING_BEGIN: {
      parser_lex(parser);

      yp_token_t opening = parser->previous;
      yp_node_t *node;

      if (accept(parser, YP_TOKEN_STRING_END)) {
        // If we get here, then we have an end immediately after a start. In
        // that case we'll create an empty content token and return an
        // uninterpolated string.
        yp_token_t content = (yp_token_t) {
          .type = YP_TOKEN_STRING_CONTENT,
          .start = parser->previous.start,
          .end = parser->previous.start
        };

        node = (yp_node_t *) yp_string_node_create_and_unescape(parser, &opening, &content, &parser->previous, YP_UNESCAPE_NONE);
      } else if (accept(parser, YP_TOKEN_LABEL_END)) {
        // If we get here, then we have an end of a label immediately after a
        // start. In that case we'll create an empty symbol node.
        yp_token_t opening = not_provided(parser);
        yp_token_t content = (yp_token_t) {
          .type = YP_TOKEN_STRING_CONTENT,
          .start = parser->previous.start,
          .end = parser->previous.start
        };

        return (yp_node_t *) yp_symbol_node_create(parser, &opening, &content, &parser->previous);
      } else if (!lex_mode->as.string.interpolation) {
        // If we don't accept interpolation then we expect the string to start
        // with a single string content node.
        expect(parser, YP_TOKEN_STRING_CONTENT, "Expected string content after opening delimiter.");
        yp_token_t content = parser->previous;

        // It is unfortunately possible to have multiple string content nodes in
        // a row in the case that there's heredoc content in the middle of the
        // string, like this cursed example:
        //
        // <<-END+'b
        //  a
        // END
        //  c'+'d'
        //
        // In that case we need to switch to an interpolated string to be able
        // to contain all of the parts.
        if (match_type_p(parser, YP_TOKEN_STRING_CONTENT)) {
          yp_node_list_t parts;
          yp_node_list_init(&parts);

          yp_token_t delimiters = not_provided(parser);
          yp_node_t *part = (yp_node_t *) yp_string_node_create_and_unescape(parser, &delimiters, &content, &delimiters, YP_UNESCAPE_MINIMAL);
          yp_node_list_append2(&parts, part);

          while (accept(parser, YP_TOKEN_STRING_CONTENT)) {
            part = (yp_node_t *) yp_string_node_create_and_unescape(parser, &delimiters, &parser->previous, &delimiters, YP_UNESCAPE_MINIMAL);
            yp_node_list_append2(&parts, part);
          }

          expect(parser, YP_TOKEN_STRING_END, "Expected a closing delimiter for a string literal.");
          return yp_interpolated_string_node_create(parser, &opening, &parts, &parser->previous);
        }

        if (accept(parser, YP_TOKEN_LABEL_END)) {
          return (yp_node_t *) yp_symbol_node_create_and_unescape(parser, &opening, &content, &parser->previous);
        }

        expect(parser, YP_TOKEN_STRING_END, "Expected a closing delimiter for a string literal.");
        node = (yp_node_t *) yp_string_node_create_and_unescape(parser, &opening, &content, &parser->previous, YP_UNESCAPE_MINIMAL);
      } else if (match_type_p(parser, YP_TOKEN_STRING_CONTENT)) {
        // In this case we've hit string content so we know the string at
        // least has something in it. We'll need to check if the following
        // token is the end (in which case we can return a plain string) or if
        // it's not then it has interpolation.
        yp_token_t content = parser->current;
        parser_lex(parser);

        if (accept(parser, YP_TOKEN_STRING_END)) {
          node = (yp_node_t *) yp_string_node_create_and_unescape(parser, &opening, &content, &parser->previous, YP_UNESCAPE_ALL);
        } else if (accept(parser, YP_TOKEN_LABEL_END)) {
          return (yp_node_t *) yp_symbol_node_create_and_unescape(parser, &opening, &content, &parser->previous);
        } else {
          // If we get here, then we have interpolation so we'll need to create
          // a string or symbol node with interpolation.
          yp_node_list_t parts;
          yp_node_list_init(&parts);

          yp_token_t string_opening = not_provided(parser);
          yp_token_t string_closing = not_provided(parser);
          yp_node_t *part = (yp_node_t *) yp_string_node_create_and_unescape(parser, &string_opening, &parser->previous, &string_closing, YP_UNESCAPE_ALL);
          yp_node_list_append2(&parts, part);

          while (!match_any_type_p(parser, 3, YP_TOKEN_STRING_END, YP_TOKEN_LABEL_END, YP_TOKEN_EOF)) {
            yp_node_t *part = parse_string_part(parser);
            if (part != NULL) yp_node_list_append2(&parts, part);
          }

          if (accept(parser, YP_TOKEN_LABEL_END)) {
            return yp_interpolated_symbol_node_create(parser, &opening, &parts, &parser->previous);
          }

          expect(parser, YP_TOKEN_STRING_END, "Expected a closing delimiter for an interpolated string.");
          node = yp_interpolated_string_node_create(parser, &opening, &parts, &parser->previous);
        }
      } else {
        // If we get here, then the first part of the string is not plain string
        // content, in which case we need to parse the string as an interpolated
        // string.
        yp_node_list_t parts;
        yp_node_list_init(&parts);

        while (!match_any_type_p(parser, 3, YP_TOKEN_STRING_END, YP_TOKEN_LABEL_END, YP_TOKEN_EOF)) {
          yp_node_t *part = parse_string_part(parser);
          if (part != NULL) yp_node_list_append2(&parts, part);
        }

        if (accept(parser, YP_TOKEN_LABEL_END)) {
          return yp_interpolated_symbol_node_create(parser, &opening, &parts, &parser->previous);
        }

        expect(parser, YP_TOKEN_STRING_END, "Expected a closing delimiter for an interpolated string.");
        node = yp_interpolated_string_node_create(parser, &opening, &parts, &parser->previous);
      }

      // If there's a string immediately following this string, then it's a
      // concatenatation. In this case we'll parse the next string and create a
      // node in the tree that concatenates the two strings.
      if (parser->current.type == YP_TOKEN_STRING_BEGIN) {
        return (yp_node_t *) yp_string_concat_node_create(
          parser,
          node,
          parse_expression(parser, YP_BINDING_POWER_CALL, "Expected string on the right side of concatenation.")
        );
      } else {
        return node;
      }
    }
    case YP_TOKEN_SYMBOL_BEGIN:
      parser_lex(parser);
      return parse_symbol(parser, lex_mode, YP_LEX_STATE_END);
    default:
      if (context_recoverable(parser, &parser->current)) {
        parser->recovering = true;
      }

      return (yp_node_t *) yp_missing_node_create(parser, parser->previous.start, parser->previous.end);
  }
}

static inline yp_node_t *
parse_assignment_value(yp_parser_t *parser, yp_binding_power_t previous_binding_power, yp_binding_power_t binding_power, const char *message) {
  yp_node_t *value = parse_starred_expression(parser, binding_power, message);

  if (previous_binding_power == YP_BINDING_POWER_STATEMENT && accept(parser, YP_TOKEN_COMMA)) {
    yp_token_t opening = not_provided(parser);
    yp_token_t closing = not_provided(parser);
    yp_array_node_t *array = yp_array_node_create(parser, &opening, &closing);

    yp_array_node_elements_append(array, value);
    value = (yp_node_t *) array;

    do {
      yp_node_t *element = parse_starred_expression(parser, binding_power, "Expected an element for the array.");
      yp_array_node_elements_append(array, element);
      if (element->type == YP_NODE_MISSING_NODE) break;
    } while (accept(parser, YP_TOKEN_COMMA));
  }

  return value;
}

static inline yp_node_t *
parse_expression_infix(yp_parser_t *parser, yp_node_t *node, yp_binding_power_t previous_binding_power, yp_binding_power_t binding_power) {
  yp_token_t token = parser->current;

  switch (token.type) {
    case YP_TOKEN_EQUAL: {
      switch (node->type) {
        case YP_NODE_CALL_NODE: {
          // If we have no arguments to the call node and we need this to be a
          // target then this is either a method call or a local variable write.
          // This _must_ happen before the value is parsed because it could be
          // referenced in the value.
          if (yp_call_node_vcall_p(node)) {
            yp_parser_local_add(parser, &node->as.call_node.message);
          }

          // fallthrough
        }
        case YP_CASE_WRITABLE: {
          parser_lex(parser);
          yp_node_t *value = parse_assignment_value(parser, previous_binding_power, binding_power, "Expected a value after =.");
          return parse_target(parser, node, &token, value);
        }
        case YP_NODE_SPLAT_NODE: {
          yp_splat_node_t *splat_node = (yp_splat_node_t *) node;

          switch (splat_node->expression->type) {
            case YP_CASE_WRITABLE: {
              parser_lex(parser);
              yp_node_t *value = parse_assignment_value(parser, previous_binding_power, binding_power, "Expected a value after =.");
              return parse_target(parser, (yp_node_t *) splat_node, &token, value);
            }
            default: {}
          }

          // fallthrough
        }
        default:
          parser_lex(parser);

          // In this case we have an = sign, but we don't know what it's for. We
          // need to treat it as an error. For now, we'll mark it as an error
          // and just skip right past it.
          yp_diagnostic_list_append(&parser->error_list, token.start, token.end, "Unexpected `='.");
          return node;
      }
    }
    case YP_TOKEN_AMPERSAND_AMPERSAND_EQUAL: {
      switch (node->type) {
        case YP_NODE_CALL_NODE: {
          // If we have no arguments to the call node and we need this to be a
          // target then this is either a method call or a local variable write.
          // This _must_ happen before the value is parsed because it could be
          // referenced in the value.
          if (yp_call_node_vcall_p(node)) {
            yp_parser_local_add(parser, &node->as.call_node.message);
          }

          // fallthrough
        }
        case YP_CASE_WRITABLE: {
          yp_token_t operator = parser->current;
          parser_lex(parser);

          yp_token_t target_operator = not_provided(parser);
          node = parse_target(parser, node, &target_operator, NULL);

          if (node->type == YP_NODE_MULTI_WRITE_NODE) {
            yp_diagnostic_list_append(&parser->error_list, operator.start, operator.end, "Cannot use `&&=' on a multi-write.");
          }

          yp_node_t *value = parse_expression(parser, binding_power, "Expected a value after &&=");
          return (yp_node_t *) yp_operator_and_assignment_node_create(parser, node, &token, value);
        }
        default:
          parser_lex(parser);

          // In this case we have an &&= sign, but we don't know what it's for.
          // We need to treat it as an error. For now, we'll mark it as an error
          // and just skip right past it.
          yp_diagnostic_list_append(&parser->error_list, parser->previous.start, parser->previous.end, "Unexpected `&&='.");
          return node;
      }
    }
    case YP_TOKEN_PIPE_PIPE_EQUAL: {
      switch (node->type) {
        case YP_NODE_CALL_NODE: {
          // If we have no arguments to the call node and we need this to be a
          // target then this is either a method call or a local variable write.
          // This _must_ happen before the value is parsed because it could be
          // referenced in the value.
          if (yp_call_node_vcall_p(node)) {
            yp_parser_local_add(parser, &node->as.call_node.message);
          }

          // fallthrough
        }
        case YP_CASE_WRITABLE: {
          yp_token_t operator = parser->current;
          parser_lex(parser);

          yp_token_t target_operator = not_provided(parser);
          node = parse_target(parser, node, &target_operator, NULL);

          if (node->type == YP_NODE_MULTI_WRITE_NODE) {
            yp_diagnostic_list_append(&parser->error_list, operator.start, operator.end, "Cannot use `||=' on a multi-write.");
          }

          yp_node_t *value = parse_expression(parser, binding_power, "Expected a value after ||=");
          return (yp_node_t *) yp_operator_or_assignment_node_create(parser, node, &token, value);
        }
        default:
          parser_lex(parser);

          // In this case we have an ||= sign, but we don't know what it's for.
          // We need to treat it as an error. For now, we'll mark it as an error
          // and just skip right past it.
          yp_diagnostic_list_append(&parser->error_list, parser->previous.start, parser->previous.end, "Unexpected `||='.");
          return node;
      }
    }
    case YP_TOKEN_AMPERSAND_EQUAL:
    case YP_TOKEN_CARET_EQUAL:
    case YP_TOKEN_GREATER_GREATER_EQUAL:
    case YP_TOKEN_LESS_LESS_EQUAL:
    case YP_TOKEN_MINUS_EQUAL:
    case YP_TOKEN_PERCENT_EQUAL:
    case YP_TOKEN_PIPE_EQUAL:
    case YP_TOKEN_PLUS_EQUAL:
    case YP_TOKEN_SLASH_EQUAL:
    case YP_TOKEN_STAR_EQUAL:
    case YP_TOKEN_STAR_STAR_EQUAL: {
      switch (node->type) {
        case YP_NODE_CALL_NODE: {
          // If we have no arguments to the call node and we need this to be a
          // target then this is either a method call or a local variable write.
          // This _must_ happen before the value is parsed because it could be
          // referenced in the value.
          if (yp_call_node_vcall_p(node)) {
            yp_parser_local_add(parser, &node->as.call_node.message);
          }

          // fallthrough
        }
        case YP_CASE_WRITABLE: {
          yp_token_t operator = not_provided(parser);
          node = parse_target(parser, node, &operator, NULL);

          parser_lex(parser);
          yp_node_t *value = parse_expression(parser, binding_power, "Expected a value after the operator.");
          return (yp_node_t *) yp_operator_assignment_node_create(parser, node, &token, value);
        }
        default:
          parser_lex(parser);

          // In this case we have an operator but we don't know what it's for.
          // We need to treat it as an error. For now, we'll mark it as an error
          // and just skip right past it.
          yp_diagnostic_list_append(&parser->error_list, parser->previous.start, parser->previous.end, "Unexpected operator.");
          return node;
      }
    }
    case YP_TOKEN_AMPERSAND_AMPERSAND:
    case YP_TOKEN_KEYWORD_AND: {
      parser_lex(parser);

      yp_node_t *right = parse_expression(parser, binding_power, "Expected a value after the operator.");
      return (yp_node_t *) yp_and_node_create(parser, node, &token, right);
    }
    case YP_TOKEN_KEYWORD_OR:
    case YP_TOKEN_PIPE_PIPE: {
      parser_lex(parser);

      yp_node_t *right = parse_expression(parser, binding_power, "Expected a value after the operator.");
      return (yp_node_t *) yp_or_node_create(parser, node, &token, right);
    }
    case YP_TOKEN_EQUAL_TILDE: {
      // Note that we _must_ parse the value before adding the local variables
      // in order to properly mirror the behavior of Ruby. For example,
      //
      //     /(?<foo>bar)/ =~ foo
      //
      // In this case, `foo` should be a method call and not a local yet.
      parser_lex(parser);
      yp_node_t *argument = parse_expression(parser, binding_power, "Expected a value after the operator.");

      // If the receiver of this =~ is a regular expression node, then we need
      // to introduce local variables for it based on its named capture groups.
      if (node->type == YP_NODE_REGULAR_EXPRESSION_NODE) {
        yp_string_list_t named_captures;
        yp_string_list_init(&named_captures);

        yp_token_t *content = &((yp_regular_expression_node_t *) node)->content;
        assert(yp_regexp_named_capture_group_names(content->start, content->end - content->start, &named_captures));

        for (size_t index = 0; index < named_captures.length; index++) {
          yp_string_t *name = &named_captures.strings[index];
          assert(name->type == YP_STRING_SHARED);

          yp_parser_local_add(parser, &(yp_token_t) {
            .type = YP_TOKEN_IDENTIFIER,
            .start = name->as.shared.start,
            .end = name->as.shared.end
          });
        }

        yp_string_list_free(&named_captures);
      }

      return yp_call_node_binary_create(parser, node, &token, argument);
    }
    case YP_TOKEN_BANG_EQUAL:
    case YP_TOKEN_BANG_TILDE:
    case YP_TOKEN_EQUAL_EQUAL:
    case YP_TOKEN_EQUAL_EQUAL_EQUAL:
    case YP_TOKEN_LESS_EQUAL_GREATER:
    case YP_TOKEN_GREATER:
    case YP_TOKEN_GREATER_EQUAL:
    case YP_TOKEN_LESS:
    case YP_TOKEN_LESS_EQUAL:
    case YP_TOKEN_CARET:
    case YP_TOKEN_PIPE:
    case YP_TOKEN_AMPERSAND:
    case YP_TOKEN_GREATER_GREATER:
    case YP_TOKEN_LESS_LESS:
    case YP_TOKEN_MINUS:
    case YP_TOKEN_PLUS:
    case YP_TOKEN_PERCENT:
    case YP_TOKEN_SLASH:
    case YP_TOKEN_STAR:
    case YP_TOKEN_STAR_STAR: {
      parser_lex(parser);

      yp_node_t *argument = parse_expression(parser, binding_power, "Expected a value after the operator.");
      return yp_call_node_binary_create(parser, node, &token, argument);
    }
    case YP_TOKEN_AMPERSAND_DOT:
    case YP_TOKEN_DOT: {
      parser_lex(parser);
      yp_token_t operator = parser->previous;
      yp_arguments_t arguments = yp_arguments(parser);

      // This if statement handles the foo.() syntax.
      if (match_type_p(parser, YP_TOKEN_PARENTHESIS_LEFT)) {
        parse_arguments_list(parser, &arguments, true);
        return yp_call_node_shorthand_create(parser, node, &operator, &arguments);
      }

      yp_token_t message;

      switch (parser->current.type) {
        case YP_CASE_OPERATOR:
        case YP_CASE_KEYWORD:
        case YP_TOKEN_CONSTANT:
        case YP_TOKEN_IDENTIFIER: {
          parser_lex(parser);
          message = parser->previous;
          break;
        }
        default: {
          yp_diagnostic_list_append(&parser->error_list, parser->current.start, parser->current.end, "Expected a valid method name");
          message = (yp_token_t) { .type = YP_TOKEN_MISSING, .start = parser->previous.end, .end = parser->previous.end };
        }
      }

      parse_arguments_list(parser, &arguments, true);
      yp_node_t *call = yp_call_node_call_create(parser, node, &operator, &message, &arguments);

      if (
        (previous_binding_power == YP_BINDING_POWER_STATEMENT) &&
        arguments.arguments == NULL &&
        arguments.opening.type == YP_TOKEN_NOT_PROVIDED &&
        match_type_p(parser, YP_TOKEN_COMMA)
      ) {
        return parse_targets(parser, call, YP_BINDING_POWER_INDEX);
      } else {
        return call;
      }
    }
    case YP_TOKEN_DOT_DOT:
    case YP_TOKEN_DOT_DOT_DOT: {
      parser_lex(parser);

      yp_node_t *right = NULL;
      if (token_begins_expression_p(parser->current.type)) {
        right = parse_expression(parser, binding_power, "Expected a value after the operator.");
      }

      return (yp_node_t *) yp_range_node_create(parser, node, &token, right);
    }
    case YP_TOKEN_KEYWORD_IF_MODIFIER: {
      yp_token_t keyword = parser->current;
      parser_lex(parser);

      yp_node_t *predicate = parse_expression(parser, binding_power, "Expected a predicate after `if'.");
      return (yp_node_t *) yp_if_node_modifier_create(parser, node, &keyword, predicate);
    }
    case YP_TOKEN_KEYWORD_UNLESS_MODIFIER: {
      yp_token_t keyword = parser->current;
      parser_lex(parser);

      yp_node_t *predicate = parse_expression(parser, binding_power, "Expected a predicate after `unless'.");
      return (yp_node_t *) yp_unless_node_modifier_create(parser, node, &keyword, predicate);
    }
    case YP_TOKEN_KEYWORD_UNTIL_MODIFIER: {
      parser_lex(parser);
      yp_statements_node_t *statements = yp_statements_node_create(parser);
      yp_statements_node_body_append(statements, node);

      yp_node_t *predicate = parse_expression(parser, binding_power, "Expected a predicate after 'until'");
      return (yp_node_t *) yp_until_node_create(parser, &token, predicate, statements);
    }
    case YP_TOKEN_KEYWORD_WHILE_MODIFIER: {
      parser_lex(parser);
      yp_statements_node_t *statements = yp_statements_node_create(parser);
      yp_statements_node_body_append(statements, node);

      yp_node_t *predicate = parse_expression(parser, binding_power, "Expected a predicate after 'while'");
      return (yp_node_t *) yp_while_node_create(parser, &token, predicate, statements);
    }
    case YP_TOKEN_QUESTION_MARK: {
      parser_lex(parser);
      yp_node_t *true_expression = parse_expression(parser, YP_BINDING_POWER_DEFINED, "Expected a value after '?'");

      if (parser->recovering) {
        // If parsing the true expression of this ternary resulted in a syntax
        // error that we can recover from, then we're going to put missing nodes
        // and tokens into the remaining places. We want to be sure to do this
        // before the `expect` function call to make sure it doesn't
        // accidentally move past a ':' token that occurs after the syntax
        // error.
        yp_token_t colon = (yp_token_t) { .type = YP_TOKEN_MISSING, .start = parser->previous.end, .end = parser->previous.end };
        yp_node_t *false_expression = (yp_node_t *) yp_missing_node_create(parser, colon.start, colon.end);

        return (yp_node_t *) yp_if_node_ternary_create(parser, node, &token, true_expression, &colon, false_expression);
      }

      accept(parser, YP_TOKEN_NEWLINE);
      expect(parser, YP_TOKEN_COLON, "Expected ':' after true expression in ternary operator.");

      yp_token_t colon = parser->previous;
      yp_node_t *false_expression = parse_expression(parser, YP_BINDING_POWER_DEFINED, "Expected a value after ':'");

      return (yp_node_t *) yp_if_node_ternary_create(parser, node, &token, true_expression, &colon, false_expression);
    }
    case YP_TOKEN_COLON_COLON: {
      parser_lex(parser);
      yp_token_t delimiter = parser->previous;

      switch (parser->current.type) {
        case YP_TOKEN_CONSTANT: {
          parser_lex(parser);
          yp_node_t *path;

          if (
            (parser->current.type == YP_TOKEN_PARENTHESIS_LEFT) ||
            (token_begins_expression_p(parser->current.type) || match_any_type_p(parser, 2, YP_TOKEN_USTAR, YP_TOKEN_USTAR_STAR))
          ) {
            // If we have a constant immediately following a '::' operator, then
            // this can either be a constant path or a method call, depending on
            // what follows the constant.
            //
            // If we have parentheses, then this is a method call. That would
            // look like Foo::Bar().
            yp_token_t message = parser->previous;
            yp_arguments_t arguments = yp_arguments(parser);

            parse_arguments_list(parser, &arguments, true);
            path = yp_call_node_call_create(parser, node, &delimiter, &message, &arguments);
          } else {
            // Otherwise, this is a constant path. That would look like Foo::Bar.
            yp_node_t *child = yp_constant_read_node_create(parser, &parser->previous);
            path = (yp_node_t *)yp_constant_path_node_create(parser, node, &delimiter, child);
          }

          // If this is followed by a comma then it is a multiple assignment.
          if (previous_binding_power == YP_BINDING_POWER_STATEMENT && match_type_p(parser, YP_TOKEN_COMMA)) {
            return parse_targets(parser, path, YP_BINDING_POWER_INDEX);
          }

          return path;
        }
        case YP_TOKEN_IDENTIFIER: {
          parser_lex(parser);

          // If we have an identifier following a '::' operator, then it is for
          // sure a method call.
          yp_arguments_t arguments = yp_arguments(parser);
          parse_arguments_list(parser, &arguments, true);
          yp_node_t *call = yp_call_node_call_create(parser, node, &delimiter, &parser->previous, &arguments);

          // If this is followed by a comma then it is a multiple assignment.
          if (previous_binding_power == YP_BINDING_POWER_STATEMENT && match_type_p(parser, YP_TOKEN_COMMA)) {
            return parse_targets(parser, call, YP_BINDING_POWER_INDEX);
          }

          return call;
        }
        case YP_TOKEN_PARENTHESIS_LEFT: {
          // If we have a parenthesis following a '::' operator, then it is the
          // method call shorthand. That would look like Foo::(bar).
          yp_arguments_t arguments = yp_arguments(parser);
          parse_arguments_list(parser, &arguments, true);

          return yp_call_node_shorthand_create(parser, node, &delimiter, &arguments);
        }
        default: {
          yp_diagnostic_list_append(&parser->error_list, delimiter.start, delimiter.end, "Expected identifier or constant after '::'");
          yp_node_t *child = (yp_node_t *) yp_missing_node_create(parser, delimiter.start, delimiter.end);
          return (yp_node_t *)yp_constant_path_node_create(parser, node, &delimiter, child);
        }
      }
    }
    case YP_TOKEN_KEYWORD_RESCUE_MODIFIER: {
      parser_lex(parser);
      accept(parser, YP_TOKEN_NEWLINE);
      yp_node_t *value = parse_expression(parser, binding_power, "Expected a value after the rescue keyword.");

      return (yp_node_t *) yp_rescue_modifier_node_create(parser, node, &token, value);
    }
    case YP_TOKEN_BRACKET_LEFT: {
      parser_lex(parser);

      yp_arguments_t arguments = yp_arguments(parser);
      arguments.opening = parser->previous;

      if (!accept(parser, YP_TOKEN_BRACKET_RIGHT)) {
        yp_accepts_block_stack_push(parser, true);
        arguments.arguments = yp_arguments_node_create(parser);

        parse_arguments(parser, arguments.arguments, false, YP_TOKEN_BRACKET_RIGHT);
        yp_accepts_block_stack_pop(parser);

        expect(parser, YP_TOKEN_BRACKET_RIGHT, "Expected ']' to close the bracket expression.");
      }

      arguments.closing = parser->previous;

      // If we have a comma after the closing bracket then this is a multiple
      // assignment and we should parse the targets.
      if (previous_binding_power == YP_BINDING_POWER_STATEMENT && match_type_p(parser, YP_TOKEN_COMMA)) {
        yp_node_t *aref = yp_call_node_aref_create(parser, node, &arguments);
        return parse_targets(parser, aref, YP_BINDING_POWER_INDEX);
      }

      // If we're at the end of the arguments, we can now check if there is a
      // block node that starts with a {. If there is, then we can parse it and
      // add it to the arguments.
      if (accept(parser, YP_TOKEN_BRACE_LEFT)) {
        arguments.block = parse_block(parser);
      } else if (yp_accepts_block_stack_p(parser) && accept(parser, YP_TOKEN_KEYWORD_DO)) {
        arguments.block = parse_block(parser);
      }

      return yp_call_node_aref_create(parser, node, &arguments);
    }
    case YP_TOKEN_KEYWORD_IN: {
      bool previous_pattern_matching_newlines = parser->pattern_matching_newlines;
      parser->pattern_matching_newlines = true;

      yp_token_t operator = parser->current;
      parser->command_start = false;
      lex_state_set(parser, YP_LEX_STATE_BEG | YP_LEX_STATE_LABEL);

      parser_lex(parser);

      yp_node_t *pattern = parse_pattern(parser, true, "Expected a pattern after `in'.");
      parser->pattern_matching_newlines = previous_pattern_matching_newlines;

      return (yp_node_t *) yp_match_predicate_node_create(parser, node, pattern, &operator);
    }
    case YP_TOKEN_EQUAL_GREATER: {
      bool previous_pattern_matching_newlines = parser->pattern_matching_newlines;
      parser->pattern_matching_newlines = true;

      yp_token_t operator = parser->current;
      parser->command_start = false;
      lex_state_set(parser, YP_LEX_STATE_BEG | YP_LEX_STATE_LABEL);

      parser_lex(parser);

      yp_node_t *pattern = parse_pattern(parser, true, "Expected a pattern after `=>'.");
      parser->pattern_matching_newlines = previous_pattern_matching_newlines;

      return (yp_node_t *) yp_match_required_node_create(parser, node, pattern, &operator);
    }
    default:
      assert(false && "unreachable");
      return NULL;
  }
}

// Parse an expression at the given point of the parser using the given binding
// power to parse subsequent chains. If this function finds a syntax error, it
// will append the error message to the parser's error list.
//
// Consumers of this function should always check parser->recovering to
// determine if they need to perform additional cleanup.
static yp_node_t *
parse_expression(yp_parser_t *parser, yp_binding_power_t binding_power, const char *message) {
  yp_token_t recovery = parser->previous;
  yp_node_t *node = parse_expression_prefix(parser, binding_power);

  // If we found a syntax error, then the type of node returned by
  // parse_expression_prefix is going to be a missing node. In that case we need
  // to add the error message to the parser's error list.
  if (node->type == YP_NODE_MISSING_NODE) {
    yp_diagnostic_list_append(&parser->error_list, recovery.end, recovery.end, message);
    return node;
  }

  // Otherwise we'll look and see if the next token can be parsed as an infix
  // operator. If it can, then we'll parse it using parse_expression_infix.
  yp_binding_powers_t current_binding_powers;
  while (
    current_binding_powers = yp_binding_powers[parser->current.type],
    binding_power <= current_binding_powers.left &&
    current_binding_powers.binary
   ) {
    node = parse_expression_infix(parser, node, binding_power, current_binding_powers.right);
  }

  return node;
}

static yp_node_t *
parse_program(yp_parser_t *parser) {
  yp_parser_scope_push(parser, &(yp_token_t) { .type = YP_TOKEN_EOF, .start = parser->start, .end = parser->start }, true);
  parser_lex(parser);

  yp_statements_node_t *statements = parse_statements(parser, YP_CONTEXT_MAIN);
  yp_scope_node_t *scope = parser->current_scope->node;
  yp_parser_scope_pop(parser);

  // If this is an empty file, then we're still going to parse all of the
  // statements in order to gather up all of the comments and such. Here we'll
  // correct the location information.
  if (yp_statements_node_body_length(statements) == 0) {
    yp_statements_node_location_set(statements, parser->start, parser->start);
  }

  return (yp_node_t *) yp_program_node_create(parser, scope, statements);
}

/******************************************************************************/
/* External functions                                                         */
/******************************************************************************/

// Initialize a parser with the given start and end pointers.
__attribute__((__visibility__("default"))) extern void
yp_parser_init(yp_parser_t *parser, const char *source, size_t size) {
  *parser = (yp_parser_t) {
    .lex_state = YP_LEX_STATE_BEG,
    .command_start = true,
    .enclosure_nesting = 0,
    .lambda_enclosure_nesting = -1,
    .brace_nesting = 0,
    .lex_modes = {
      .index = 0,
      .stack = {{ .mode = YP_LEX_DEFAULT }},
      .current = &parser->lex_modes.stack[0],
    },
    .start = source,
    .end = source + size,
    .previous = { .type = YP_TOKEN_EOF, .start = source, .end = source },
    .current = { .type = YP_TOKEN_EOF, .start = source, .end = source },
    .next_start = NULL,
    .heredoc_end = NULL,
    .current_scope = NULL,
    .current_context = NULL,
    .recovering = false,
    .encoding = yp_encoding_utf_8,
    .encoding_changed_callback = NULL,
    .encoding_decode_callback = NULL,
    .encoding_comment_start = source,
    .lex_callback = NULL,
    .pattern_matching_newlines = false
  };

  yp_state_stack_init(&parser->do_loop_stack);
  yp_state_stack_init(&parser->accepts_block_stack);
  yp_accepts_block_stack_push(parser, true);

  yp_list_init(&parser->warning_list);
  yp_list_init(&parser->error_list);
  yp_list_init(&parser->comment_list);

  if (size >= 3 && (unsigned char) source[0] == 0xef && (unsigned char) source[1] == 0xbb && (unsigned char) source[2] == 0xbf) {
    // If the first three bytes of the source are the UTF-8 BOM, then we'll skip
    // over them.
    parser->current.end += 3;
  } else if (size >= 2 && source[0] == '#' && source[1] == '!') {
    // If the first two bytes of the source are a shebang, then we'll indicate
    // that the encoding comment is at the end of the shebang.
    const char *encoding_comment_start = memchr(source, '\n', size);
    if (encoding_comment_start) {
      parser->encoding_comment_start = encoding_comment_start + 1;
    }
  }
}

// Register a callback that will be called whenever YARP changes the encoding it
// is using to parse based on the magic comment.
__attribute__((__visibility__("default"))) extern void
yp_parser_register_encoding_changed_callback(yp_parser_t *parser, yp_encoding_changed_callback_t callback) {
  parser->encoding_changed_callback = callback;
}

// Register a callback that will be called when YARP encounters a magic comment
// with an encoding referenced that it doesn't understand. The callback should
// return NULL if it also doesn't understand the encoding or it should return a
// pointer to a yp_encoding_t struct that contains the functions necessary to
// parse identifiers.
__attribute__((__visibility__("default"))) extern void
yp_parser_register_encoding_decode_callback(yp_parser_t *parser, yp_encoding_decode_callback_t callback) {
  parser->encoding_decode_callback = callback;
}

// Free all of the memory associated with the comment list.
static inline void
yp_comment_list_free(yp_list_t *list) {
  yp_list_node_t *node, *next;

  for (node = list->head; node != NULL; node = next) {
    next = node->next;

    yp_comment_t *comment = (yp_comment_t *) node;
    free(comment);
  }
}

// Free any memory associated with the given parser.
__attribute__((__visibility__("default"))) extern void
yp_parser_free(yp_parser_t *parser) {
  yp_diagnostic_list_free(&parser->error_list);
  yp_diagnostic_list_free(&parser->warning_list);
  yp_comment_list_free(&parser->comment_list);
}

// Parse the Ruby source associated with the given parser and return the tree.
__attribute__((__visibility__("default"))) extern yp_node_t *
yp_parse(yp_parser_t *parser) {
  return parse_program(parser);
}

__attribute__((__visibility__("default"))) extern void
yp_serialize(yp_parser_t *parser, yp_node_t *node, yp_buffer_t *buffer) {
  yp_buffer_append_str(buffer, "YARP", 4);
  yp_buffer_append_u8(buffer, YP_VERSION_MAJOR);
  yp_buffer_append_u8(buffer, YP_VERSION_MINOR);
  yp_buffer_append_u8(buffer, YP_VERSION_PATCH);

  yp_serialize_node(parser, node, buffer);
  yp_buffer_append_str(buffer, "\0", 1);
}

// Parse and serialize the AST represented by the given source to the given
// buffer.
__attribute__((__visibility__("default"))) extern void
yp_parse_serialize(const char *source, size_t size, yp_buffer_t *buffer) {
  yp_parser_t parser;
  yp_parser_init(&parser, source, size);

  yp_node_t *node = yp_parse(&parser);
  yp_serialize(&parser, node, buffer);

  yp_node_destroy(&parser, node);
  yp_parser_free(&parser);
}

#undef YP_NODE_ALLOC
#undef YP_CASE_KEYWORD
#undef YP_CASE_OPERATOR
#undef YP_CASE_WRITABLE
#undef YP_STRINGIZE
#undef YP_STRINGIZE0
#undef YP_VERSION_MACRO<|MERGE_RESOLUTION|>--- conflicted
+++ resolved
@@ -7075,15 +7075,9 @@
           // Finish parsing the one we are part way through
           yp_node_t *value = parse_expression(parser, YP_BINDING_POWER_DEFINED, "Expected a value in the hash literal.");
 
-<<<<<<< HEAD
-          argument = yp_assoc_node_create(parser, argument, &operator, value);
-          yp_node_list_append(parser, (yp_node_t *)bare_hash, &bare_hash->elements, argument);
-          argument = (yp_node_t *)bare_hash;
-=======
           argument = (yp_node_t *) yp_assoc_node_create(parser, argument, &operator, value);
-          yp_node_list_append(parser, bare_hash, &bare_hash->as.hash_node.elements, argument);
-          argument = bare_hash;
->>>>>>> 304ab59d
+          yp_hash_node_elements_append(parser, bare_hash, argument);
+          argument = (yp_node_t *) bare_hash;
 
           // Then parse more if we have a comma
           if (accept(parser, YP_TOKEN_COMMA) && (
@@ -8730,13 +8724,8 @@
             }
 
             yp_node_t *value = parse_expression(parser, YP_BINDING_POWER_DEFINED, "Expected a value in the hash literal.");
-<<<<<<< HEAD
-            yp_node_t *assoc = yp_assoc_node_create(parser, element, &operator, value);
+            yp_node_t *assoc = (yp_node_t *) yp_assoc_node_create(parser, element, &operator, value);
             yp_hash_node_elements_append(parser, hash, assoc);
-=======
-            yp_node_t *assoc = (yp_node_t *) yp_assoc_node_create(parser, element, &operator, value);
-            yp_node_list_append(parser, hash, &hash->as.hash_node.elements, assoc);
->>>>>>> 304ab59d
 
             element = (yp_node_t *)hash;
             if (accept(parser, YP_TOKEN_COMMA) && !match_type_p(parser, YP_TOKEN_BRACKET_RIGHT)) {
